/*
 * Copyright 2019 Amazon.com, Inc. or its affiliates. All Rights Reserved.
 *
 * Licensed under the Apache License, Version 2.0 (the "License").
 * You may not use this file except in compliance with the License.
 * A copy of the License is located at
 *
 *  http://aws.amazon.com/apache2.0
 *
 * or in the "license" file accompanying this file. This file is distributed
 * on an "AS IS" BASIS, WITHOUT WARRANTIES OR CONDITIONS OF ANY KIND, either
 * express or implied. See the License for the specific language governing
 * permissions and limitations under the License.
 */

#include <aws/common/array_list.h>
#include <proof_helpers/make_common_data_structures.h>

/**
 * Runtime: 7s
 */
void aws_array_list_init_static_harness() {
    /* data structure */
<<<<<<< HEAD
    struct aws_array_list list;
=======
    struct aws_array_list list; /* Precondition: list is non-null */
>>>>>>> 17e2a5a4

    /* parameters */
    size_t item_size;
    size_t initial_item_allocation;
    size_t len;

    /* assumptions */
<<<<<<< HEAD
    __CPROVER_assume(&list != NULL);
=======
>>>>>>> 17e2a5a4
    __CPROVER_assume(initial_item_allocation > 0 && initial_item_allocation <= MAX_INITIAL_ITEM_ALLOCATION);
    __CPROVER_assume(item_size > 0 && item_size <= MAX_ITEM_SIZE);
    __CPROVER_assume(!aws_mul_size_checked(initial_item_allocation, item_size, &len));

    /* perform operation under verification */
    uint8_t *raw_array = bounded_malloc(len);
    struct store_byte_from_buffer old_byte;
    save_byte_from_array(raw_array, len, &old_byte);

    aws_array_list_init_static(&list, raw_array, initial_item_allocation, item_size);

    /* assertions */
    assert(aws_array_list_is_valid(&list));
    assert(list.alloc == NULL);
    assert(list.item_size == item_size);
    assert(list.length == 0);
    assert(list.current_size == initial_item_allocation * item_size);
    assert_bytes_match((uint8_t *)list.data, raw_array, len);

    assert_byte_from_buffer_matches(raw_array, &old_byte);
}<|MERGE_RESOLUTION|>--- conflicted
+++ resolved
@@ -21,11 +21,7 @@
  */
 void aws_array_list_init_static_harness() {
     /* data structure */
-<<<<<<< HEAD
-    struct aws_array_list list;
-=======
     struct aws_array_list list; /* Precondition: list is non-null */
->>>>>>> 17e2a5a4
 
     /* parameters */
     size_t item_size;
@@ -33,10 +29,6 @@
     size_t len;
 
     /* assumptions */
-<<<<<<< HEAD
-    __CPROVER_assume(&list != NULL);
-=======
->>>>>>> 17e2a5a4
     __CPROVER_assume(initial_item_allocation > 0 && initial_item_allocation <= MAX_INITIAL_ITEM_ALLOCATION);
     __CPROVER_assume(item_size > 0 && item_size <= MAX_ITEM_SIZE);
     __CPROVER_assume(!aws_mul_size_checked(initial_item_allocation, item_size, &len));
