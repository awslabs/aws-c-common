/*
 * Copyright 2019 Amazon.com, Inc. or its affiliates. All Rights Reserved.
 *
 * Licensed under the Apache License, Version 2.0 (the "License").
 * You may not use this file except in compliance with the License.
 * A copy of the License is located at
 *
 *  http://aws.amazon.com/apache2.0
 *
 * or in the "license" file accompanying this file. This file is distributed
 * on an "AS IS" BASIS, WITHOUT WARRANTIES OR CONDITIONS OF ANY KIND, either
 * express or implied. See the License for the specific language governing
 * permissions and limitations under the License.
 */

#include <aws/common/priority_queue.h>
#include <proof_helpers/make_common_data_structures.h>

/**
 * Runtime: 9s
 */
void aws_priority_queue_init_dynamic_harness() {

    /* data structure */
<<<<<<< HEAD
    struct aws_priority_queue queue;

    /* parameters */
    struct aws_allocator *allocator = can_fail_allocator();
=======
    struct aws_priority_queue queue; /* Precondition: queue is non-null */

    /* parameters */
    struct aws_allocator *allocator = can_fail_allocator(); /* Precondition: allocator is non-null */
>>>>>>> 17e2a5a4
    size_t item_size;
    size_t initial_item_allocation;
    size_t len;

    /* assumptions */
    __CPROVER_assume(initial_item_allocation <= MAX_INITIAL_ITEM_ALLOCATION);
    __CPROVER_assume(item_size > 0 && item_size <= MAX_ITEM_SIZE);
    __CPROVER_assume(!aws_mul_size_checked(initial_item_allocation, item_size, &len));

    /* perform operation under verification */
    uint8_t *raw_array = bounded_malloc(len);
<<<<<<< HEAD

    /* Store which parameter choice is made for queue to confirm postconditions */
    bool null_choice = nondet_bool();
    if (!aws_priority_queue_init_dynamic(
            null_choice ? &queue : NULL,
            nondet_bool() ? allocator : NULL,
            initial_item_allocation,
            item_size,
            nondet_compare)) {
=======
    if (aws_priority_queue_init_dynamic(&queue, allocator, initial_item_allocation, item_size, nondet_compare) ==
        AWS_OP_SUCCESS) {
>>>>>>> 17e2a5a4
        /* assertions */
        assert(aws_priority_queue_is_valid(&queue));
        assert(queue.container.alloc == allocator);
        assert(queue.container.item_size == item_size);
        assert(queue.container.length == 0);
        assert(
            (queue.container.data == NULL && queue.container.current_size == 0) ||
            (queue.container.data && queue.container.current_size == (initial_item_allocation * item_size)));
<<<<<<< HEAD
    } else {
        /* assertions */
        if (null_choice) {
            assert(aws_priority_queue_is_wiped(&queue));
        }
=======
>>>>>>> 17e2a5a4
    }
}<|MERGE_RESOLUTION|>--- conflicted
+++ resolved
@@ -22,17 +22,10 @@
 void aws_priority_queue_init_dynamic_harness() {
 
     /* data structure */
-<<<<<<< HEAD
-    struct aws_priority_queue queue;
-
-    /* parameters */
-    struct aws_allocator *allocator = can_fail_allocator();
-=======
     struct aws_priority_queue queue; /* Precondition: queue is non-null */
 
     /* parameters */
     struct aws_allocator *allocator = can_fail_allocator(); /* Precondition: allocator is non-null */
->>>>>>> 17e2a5a4
     size_t item_size;
     size_t initial_item_allocation;
     size_t len;
@@ -44,20 +37,10 @@
 
     /* perform operation under verification */
     uint8_t *raw_array = bounded_malloc(len);
-<<<<<<< HEAD
 
     /* Store which parameter choice is made for queue to confirm postconditions */
-    bool null_choice = nondet_bool();
-    if (!aws_priority_queue_init_dynamic(
-            null_choice ? &queue : NULL,
-            nondet_bool() ? allocator : NULL,
-            initial_item_allocation,
-            item_size,
-            nondet_compare)) {
-=======
     if (aws_priority_queue_init_dynamic(&queue, allocator, initial_item_allocation, item_size, nondet_compare) ==
         AWS_OP_SUCCESS) {
->>>>>>> 17e2a5a4
         /* assertions */
         assert(aws_priority_queue_is_valid(&queue));
         assert(queue.container.alloc == allocator);
@@ -66,13 +49,8 @@
         assert(
             (queue.container.data == NULL && queue.container.current_size == 0) ||
             (queue.container.data && queue.container.current_size == (initial_item_allocation * item_size)));
-<<<<<<< HEAD
     } else {
         /* assertions */
-        if (null_choice) {
-            assert(aws_priority_queue_is_wiped(&queue));
-        }
-=======
->>>>>>> 17e2a5a4
+        assert(aws_priority_queue_is_wiped(&queue));
     }
 }