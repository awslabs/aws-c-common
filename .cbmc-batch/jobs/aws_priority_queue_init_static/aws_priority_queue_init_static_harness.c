--- conflicted
+++ resolved
@@ -22,11 +22,7 @@
 void aws_priority_queue_init_static_harness() {
 
     /* data structure */
-<<<<<<< HEAD
-    struct aws_priority_queue queue;
-=======
     struct aws_priority_queue queue; /* Precondition: queue is non-null */
->>>>>>> 17e2a5a4
 
     /* parameters */
     size_t item_size;
@@ -34,10 +30,6 @@
     size_t len;
 
     /* assumptions */
-<<<<<<< HEAD
-    __CPROVER_assume(&queue != NULL);
-=======
->>>>>>> 17e2a5a4
     __CPROVER_assume(initial_item_allocation > 0 && initial_item_allocation <= MAX_INITIAL_ITEM_ALLOCATION);
     __CPROVER_assume(item_size > 0 && item_size <= MAX_ITEM_SIZE);
     __CPROVER_assume(!aws_mul_size_checked(initial_item_allocation, item_size, &len));
