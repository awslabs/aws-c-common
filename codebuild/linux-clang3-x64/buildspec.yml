version: 0.2
#this buildspec assumes the ubuntu 14.04 trusty image
phases:
  install:
    commands:
      - sudo apt-add-repository "deb http://apt.llvm.org/trusty/ llvm-toolchain-trusty-6.0 main"
      - sudo apt-add-repository "deb-src http://apt.llvm.org/trusty/ llvm-toolchain-trusty-6.0 main"
      - sudo apt-get update -y
<<<<<<< HEAD
      - sudo apt-get update
      - sudo apt-get install clang-6.0 cmake3 cppcheck -y
=======
      - sudo apt-get install clang cmake3 cppcheck -y
>>>>>>> 96b07bad
  pre_build:
    commands:
      - export CC=clang
      - export CXX=clang++
  build:
    commands:
      - echo Build started on `date`
      - ./cppcheck.sh
      - mkdir build
      - cd build
<<<<<<< HEAD
      - cmake -DCMAKE_EXPORT_COMPILE_COMMANDS=ON ../
=======
      - cmake ../
>>>>>>> 96b07bad
      - make
      - make test
      - cd ..
      - clang-tidy -p=build **/*.c
  post_build:
    commands:
      - echo Build completed on `date`
<|MERGE_RESOLUTION|>--- conflicted
+++ resolved
@@ -6,12 +6,9 @@
       - sudo apt-add-repository "deb http://apt.llvm.org/trusty/ llvm-toolchain-trusty-6.0 main"
       - sudo apt-add-repository "deb-src http://apt.llvm.org/trusty/ llvm-toolchain-trusty-6.0 main"
       - sudo apt-get update -y
-<<<<<<< HEAD
       - sudo apt-get update
       - sudo apt-get install clang-6.0 cmake3 cppcheck -y
-=======
-      - sudo apt-get install clang cmake3 cppcheck -y
->>>>>>> 96b07bad
+
   pre_build:
     commands:
       - export CC=clang
@@ -22,11 +19,7 @@
       - ./cppcheck.sh
       - mkdir build
       - cd build
-<<<<<<< HEAD
       - cmake -DCMAKE_EXPORT_COMPILE_COMMANDS=ON ../
-=======
-      - cmake ../
->>>>>>> 96b07bad
       - make
       - make test
       - cd ..
