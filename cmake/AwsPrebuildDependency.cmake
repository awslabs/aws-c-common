# Copyright Amazon.com, Inc. or its affiliates. All Rights Reserved.
# SPDX-License-Identifier: Apache-2.0.

# Build given dependency project during CMake configuration step and install it into CMAKE_BINARY_DIR.
# Arguments:
#  DEPENDENCY_NAME Project name that should be built and installed.
#  SOURCE_DIR Path to the project.
#  CMAKE_ARGUMENTS Additional arguments that will be passed to cmake command.
#
# Set ${DEPENDENCY_NAME}_PREBUILT variable on success.
function(aws_prebuild_dependency)
    set(oneValueArgs DEPENDENCY_NAME SOURCE_DIR)
    set(multiValueArgs CMAKE_ARGUMENTS)
    cmake_parse_arguments(AWS_PREBUILD "" "${oneValueArgs}" "${multiValueArgs}" ${ARGN})

    if(NOT AWS_PREBUILD_DEPENDENCY_NAME)
        message(FATAL_ERROR "Missing DEPENDENCY_NAME argument in prebuild_dependency function")
    endif()

    if(NOT AWS_PREBUILD_SOURCE_DIR)
        message(FATAL_ERROR "Missing SOURCE_DIR argument in prebuild_dependency function")
    endif()

    set(depBinaryDir ${CMAKE_BINARY_DIR}/deps/${AWS_PREBUILD_DEPENDENCY_NAME})
    set(depInstallDir ${depBinaryDir}/install)
    file(MAKE_DIRECTORY ${depBinaryDir})

    # Convert prefix path from list to escaped string, to be passed on command line
    string(REPLACE ";" "\\\\;" ESCAPED_PREFIX_PATH "${CMAKE_PREFIX_PATH}")
    # For execute_process to accept a dynamically constructed command, it should be passed in a list format.
<<<<<<< HEAD
    set(cmakeCommand "COMMAND" "${CMAKE_COMMAND}")
    list(APPEND cmakeCommand ${AWS_PREBUILD_SOURCE_DIR})
=======
    set(cmakeCommand "${CMAKE_COMMAND}")
    list(APPEND cmakeCommand -S ${AWS_PREBUILD_SOURCE_DIR})
>>>>>>> 0e082566
    list(APPEND cmakeCommand -DCMAKE_BUILD_TYPE=${CMAKE_BUILD_TYPE})
    list(APPEND cmakeCommand -DCMAKE_PREFIX_PATH=${ESCAPED_PREFIX_PATH})
    list(APPEND cmakeCommand -DCMAKE_INSTALL_PREFIX=${depInstallDir})
    list(APPEND cmakeCommand -DCMAKE_INSTALL_RPATH=${CMAKE_INSTALL_RPATH})
    list(APPEND cmakeCommand -DBUILD_SHARED_LIBS=${BUILD_SHARED_LIBS})

    # Append provided arguments to CMake command.
    if(AWS_PREBUILD_CMAKE_ARGUMENTS)
        list(APPEND cmakeCommand ${AWS_PREBUILD_CMAKE_ARGUMENTS})
    endif()

    # Configure dependency project.
    execute_process(
        COMMAND ${cmakeCommand}
        WORKING_DIRECTORY ${depBinaryDir}
        RESULT_VARIABLE result
    )

    if (NOT ${result} EQUAL 0)
        message(FATAL_ERROR "Configuration failed for dependency project ${AWS_PREBUILD_DEPENDENCY_NAME}")
    endif()

    # Build and install dependency project into depInstallDir directory.
    execute_process(
        COMMAND ${CMAKE_COMMAND} --build . --target install
        WORKING_DIRECTORY ${depBinaryDir}
        RESULT_VARIABLE result
    )
    if (NOT ${result} EQUAL 0)
        message(FATAL_ERROR "Build failed for dependency project ${AWS_PREBUILD_DEPENDENCY_NAME}")
    endif()

    # Make the installation visible for others.
    list(INSERT CMAKE_PREFIX_PATH 0 ${depInstallDir}/)
    set(CMAKE_PREFIX_PATH ${CMAKE_PREFIX_PATH} PARENT_SCOPE)

    set(${AWS_PREBUILD_DEPENDENCY_NAME}_PREBUILT TRUE CACHE INTERNAL "Indicate that dependency is built and can be used")

    # Generates installation rules for the dependency project.
    # On installing targets, CMake will just copy this prebuilt version to a designated installation directory.
    install(
        DIRECTORY ${depInstallDir}/
        DESTINATION ${CMAKE_INSTALL_PREFIX}
    )
endfunction()<|MERGE_RESOLUTION|>--- conflicted
+++ resolved
@@ -28,13 +28,9 @@
     # Convert prefix path from list to escaped string, to be passed on command line
     string(REPLACE ";" "\\\\;" ESCAPED_PREFIX_PATH "${CMAKE_PREFIX_PATH}")
     # For execute_process to accept a dynamically constructed command, it should be passed in a list format.
-<<<<<<< HEAD
-    set(cmakeCommand "COMMAND" "${CMAKE_COMMAND}")
+
+    set(cmakeCommand "${CMAKE_COMMAND}")
     list(APPEND cmakeCommand ${AWS_PREBUILD_SOURCE_DIR})
-=======
-    set(cmakeCommand "${CMAKE_COMMAND}")
-    list(APPEND cmakeCommand -S ${AWS_PREBUILD_SOURCE_DIR})
->>>>>>> 0e082566
     list(APPEND cmakeCommand -DCMAKE_BUILD_TYPE=${CMAKE_BUILD_TYPE})
     list(APPEND cmakeCommand -DCMAKE_PREFIX_PATH=${ESCAPED_PREFIX_PATH})
     list(APPEND cmakeCommand -DCMAKE_INSTALL_PREFIX=${depInstallDir})
