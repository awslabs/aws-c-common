/*
 * Copyright 2010-2018 Amazon.com, Inc. or its affiliates. All Rights Reserved.
 *
 * Licensed under the Apache License, Version 2.0 (the "License").
 * You may not use this file except in compliance with the License.
 * A copy of the License is located at
 *
 *  http://aws.amazon.com/apache2.0
 *
 * or in the "license" file accompanying this file. This file is distributed
 * on an "AS IS" BASIS, WITHOUT WARRANTIES OR CONDITIONS OF ANY KIND, either
 * express or implied. See the License for the specific language governing
 * permissions and limitations under the License.
 */

#include <assert.h>
#include <aws/common/encoding.h>
<<<<<<< HEAD
=======

#include <assert.h>
>>>>>>> 4090d102
#include <ctype.h>

static const uint8_t *HEX_CHARS = (const uint8_t *)"0123456789abcdef";

<<<<<<< HEAD
static const uint8_t BASE64_SENTIANAL_VALUE = 0xff;
static const uint8_t BASE64_ENCODING_TABLE[] = "ABCDEFGHIJKLMNOPQRSTUVWXYZabcdefghijklmnopqrstuvwxyz0123456789+/";

/* in this table, 0xDD is an invalid decoded value, if you have to do byte counting for any reason, there's 16 bytes
 * per row. */
static const uint8_t BASE64_DECODING_TABLE[256] = {
=======
static const uint8_t BASE64_SENTINAL_VALUE = 0xff;
static const uint8_t BASE64_ENCODING_TABLE[] = "ABCDEFGHIJKLMNOPQRSTUVWXYZabcdefghijklmnopqrstuvwxyz0123456789+/";

/* in this table, 0xDD is an invalid decoded value, if you have to do byte
 * counting for any reason, there's 16 bytes per row. */
static uint8_t BASE64_DECODING_TABLE[256] = {
>>>>>>> 4090d102
    64,   0xDD, 0xDD, 0xDD, 0xDD, 0xDD, 0xDD, 0xDD, 0xDD, 0xDD, 0xDD, 0xDD, 0xDD, 0xDD, 0xDD, 0xDD, 0xDD, 0xDD, 0xDD,
    0xDD, 0xDD, 0xDD, 0xDD, 0xDD, 0xDD, 0xDD, 0xDD, 0xDD, 0xDD, 0xDD, 0xDD, 0xDD, 0xDD, 0xDD, 0xDD, 0xDD, 0xDD, 0xDD,
    0xDD, 0xDD, 0xDD, 0xDD, 0xDD, 62,   0xDD, 0xDD, 0xDD, 63,   52,   53,   54,   55,   56,   57,   58,   59,   60,
    61,   0xDD, 0xDD, 0xDD, 255,  0xDD, 0xDD, 0xDD, 0,    1,    2,    3,    4,    5,    6,    7,    8,    9,    10,
    11,   12,   13,   14,   15,   16,   17,   18,   19,   20,   21,   22,   23,   24,   25,   0xDD, 0xDD, 0xDD, 0xDD,
    0xDD, 0xDD, 26,   27,   28,   29,   30,   31,   32,   33,   34,   35,   36,   37,   38,   39,   40,   41,   42,
    43,   44,   45,   46,   47,   48,   49,   50,   51,   0xDD, 0xDD, 0xDD, 0xDD, 0xDD, 0xDD, 0xDD, 0xDD, 0xDD, 0xDD,
    0xDD, 0xDD, 0xDD, 0xDD, 0xDD, 0xDD, 0xDD, 0xDD, 0xDD, 0xDD, 0xDD, 0xDD, 0xDD, 0xDD, 0xDD, 0xDD, 0xDD, 0xDD, 0xDD,
    0xDD, 0xDD, 0xDD, 0xDD, 0xDD, 0xDD, 0xDD, 0xDD, 0xDD, 0xDD, 0xDD, 0xDD, 0xDD, 0xDD, 0xDD, 0xDD, 0xDD, 0xDD, 0xDD,
    0xDD, 0xDD, 0xDD, 0xDD, 0xDD, 0xDD, 0xDD, 0xDD, 0xDD, 0xDD, 0xDD, 0xDD, 0xDD, 0xDD, 0xDD, 0xDD, 0xDD, 0xDD, 0xDD,
    0xDD, 0xDD, 0xDD, 0xDD, 0xDD, 0xDD, 0xDD, 0xDD, 0xDD, 0xDD, 0xDD, 0xDD, 0xDD, 0xDD, 0xDD, 0xDD, 0xDD, 0xDD, 0xDD,
    0xDD, 0xDD, 0xDD, 0xDD, 0xDD, 0xDD, 0xDD, 0xDD, 0xDD, 0xDD, 0xDD, 0xDD, 0xDD, 0xDD, 0xDD, 0xDD, 0xDD, 0xDD, 0xDD,
    0xDD, 0xDD, 0xDD, 0xDD, 0xDD, 0xDD, 0xDD, 0xDD, 0xDD, 0xDD, 0xDD, 0xDD, 0xDD, 0xDD, 0xDD, 0xDD, 0xDD, 0xDD, 0xDD,
    0xDD, 0xDD, 0xDD, 0xDD, 0xDD, 0xDD, 0xDD, 0xDD, 0xDD};

int aws_hex_compute_encoded_len(size_t to_encode_len, size_t *encoded_length) {
    assert(encoded_length);

    size_t temp = (to_encode_len << 1) + 1;

    if (AWS_UNLIKELY(temp < to_encode_len)) {
        return aws_raise_error(AWS_ERROR_OVERFLOW_DETECTED);
    }

    *encoded_length = temp;

    return AWS_OP_SUCCESS;
}

int aws_hex_encode(const struct aws_byte_buf *AWS_RESTRICT to_encode, struct aws_byte_buf *AWS_RESTRICT output) {
    assert(to_encode->buffer);
    assert(output->buffer);

    size_t encoded_len = 0;

    if (AWS_UNLIKELY(aws_hex_compute_encoded_len(to_encode->len, &encoded_len))) {
        return AWS_OP_ERR;
    }

    if (AWS_UNLIKELY(output->capacity < encoded_len)) {
        return aws_raise_error(AWS_ERROR_SHORT_BUFFER);
    }

    size_t written = 0;
    for (size_t i = 0; i < to_encode->len; ++i) {

        output->buffer[written++] = HEX_CHARS[to_encode->buffer[i] >> 4 & 0x0f];
        output->buffer[written++] = HEX_CHARS[to_encode->buffer[i] & 0x0f];
    }

    output->buffer[written] = '\0';
    output->len = encoded_len;

    return AWS_OP_SUCCESS;
}

static int s_hex_decode_char_to_int(char character, uint8_t *int_val) {
    if (character >= 'a' && character <= 'f') {
        *int_val = (uint8_t)(10 + (character - 'a'));
        return 0;
    }

    if (character >= 'A' && character <= 'F') {
        *int_val = (uint8_t)(10 + (character - 'A'));
        return 0;
    }

    if (character >= '0' && character <= '9') {
        *int_val = (uint8_t)(character - '0');
        return 0;
    }

    return AWS_OP_ERR;
}

int aws_hex_compute_decoded_len(size_t to_decode_len, size_t *decoded_len) {
    assert(decoded_len);

    size_t temp = (to_decode_len + 1);

    if (AWS_UNLIKELY(temp < to_decode_len)) {
        return aws_raise_error(AWS_ERROR_OVERFLOW_DETECTED);
    }

    *decoded_len = temp >> 1;
    return AWS_OP_SUCCESS;
}

int aws_hex_decode(const struct aws_byte_buf *AWS_RESTRICT to_decode, struct aws_byte_buf *AWS_RESTRICT output) {
    assert(to_decode->buffer);
    assert(output->buffer);

    size_t decoded_length = 0;

    if (AWS_UNLIKELY(aws_hex_compute_decoded_len(to_decode->len, &decoded_length))) {
        return aws_raise_error(AWS_ERROR_OVERFLOW_DETECTED);
    }

    if (AWS_UNLIKELY(output->capacity < decoded_length)) {
        return aws_raise_error(AWS_ERROR_SHORT_BUFFER);
    }

    size_t written = 0;
    size_t i = 0;
    uint8_t high_value = 0;
    uint8_t low_value = 0;

    /* if the buffer isn't even, prepend a 0 to the buffer. */
    if (AWS_UNLIKELY(to_decode->len & 0x01)) {
        i = 1;
        if (s_hex_decode_char_to_int(to_decode->buffer[0], &low_value)) {
            return aws_raise_error(AWS_ERROR_INVALID_HEX_STR);
        }

        output->buffer[written++] = low_value;
    }

    for (; i < to_decode->len; i += 2) {
        if (AWS_UNLIKELY(
<<<<<<< HEAD
                s_hex_decode_char_to_int(to_decode->buffer[i], &high_value) ||
                s_hex_decode_char_to_int(to_decode->buffer[i + 1], &low_value))) {
=======
                hex_decode_char_to_int(to_decode->buffer[i], &high_value) ||
                hex_decode_char_to_int(to_decode->buffer[i + 1], &low_value))) {
>>>>>>> 4090d102
            return aws_raise_error(AWS_ERROR_INVALID_HEX_STR);
        }

        uint8_t value = high_value << 4;
        value |= low_value;
        output->buffer[written++] = value;
    }

    output->len = decoded_length;

    return AWS_OP_SUCCESS;
}

int aws_base64_compute_encoded_len(size_t to_encode_len, size_t *encoded_len) {
    assert(encoded_len);

    size_t tmp = to_encode_len + 2;

    if (AWS_UNLIKELY(tmp < to_encode_len)) {
        return aws_raise_error(AWS_ERROR_OVERFLOW_DETECTED);
    }

    tmp /= 3;
    size_t overflow_check = tmp;
    tmp = 4 * tmp + 1; /* plus one for the NULL terminator */

    if (AWS_UNLIKELY(tmp < overflow_check)) {
        return aws_raise_error(AWS_ERROR_OVERFLOW_DETECTED);
    }

    *encoded_len = tmp;

    return AWS_OP_SUCCESS;
}

int aws_base64_compute_decoded_len(const char *input, size_t len, size_t *decoded_len) {
    assert(input);
    assert(decoded_len);

    if (len == 0) {
        *decoded_len = 0;
        return AWS_OP_SUCCESS;
    }

    if (AWS_UNLIKELY(len & 0x03)) {
        return aws_raise_error(AWS_ERROR_INVALID_BASE64_STR);
    }

    size_t tmp = len * 3;

    if (AWS_UNLIKELY(tmp < len)) {
        return aws_raise_error(AWS_ERROR_OVERFLOW_DETECTED);
    }

    size_t padding = 0;

    if (len >= 2 && input[len - 1] == '=' && input[len - 2] == '=') { /*last two chars are = */
        padding = 2;
    } else if (input[len - 1] == '=') { /*last char is = */
        padding = 1;
    }

    *decoded_len = (tmp / 4 - padding);
    return AWS_OP_SUCCESS;
}

int aws_base64_encode(const struct aws_byte_buf *AWS_RESTRICT to_encode, struct aws_byte_buf *AWS_RESTRICT output) {
    assert(to_encode->buffer);
    assert(output->buffer);

    size_t encoded_length = 0;
    if (AWS_UNLIKELY(aws_base64_compute_encoded_len(to_encode->len, &encoded_length))) {
        return AWS_OP_ERR;
    }

    if (AWS_UNLIKELY(output->capacity < encoded_length)) {
        return aws_raise_error(AWS_ERROR_SHORT_BUFFER);
    }

    size_t buffer_length = to_encode->len;
    size_t block_count = (buffer_length + 2) / 3;
    size_t remainder_count = (buffer_length % 3);
    size_t str_index = 0;

    for (size_t i = 0; i < to_encode->len; i += 3) {
        uint32_t block = to_encode->buffer[i];

        block <<= 8;
        if (AWS_LIKELY(i + 1 < buffer_length)) {
            block = block | to_encode->buffer[i + 1];
        }

        block <<= 8;
        if (AWS_LIKELY(i + 2 < to_encode->len)) {
            block = block | to_encode->buffer[i + 2];
        }

        output->buffer[str_index++] = BASE64_ENCODING_TABLE[(block >> 18) & 0x3F];
        output->buffer[str_index++] = BASE64_ENCODING_TABLE[(block >> 12) & 0x3F];
        output->buffer[str_index++] = BASE64_ENCODING_TABLE[(block >> 6) & 0x3F];
        output->buffer[str_index++] = BASE64_ENCODING_TABLE[block & 0x3F];
    }

    if (remainder_count > 0) {
        output->buffer[block_count * 4 - 1] = '=';
        if (remainder_count == 1) {
            output->buffer[block_count * 4 - 2] = '=';
        }
    }

    /* it's a string add the null terminator. */
    output->buffer[encoded_length - 1] = 0;

    output->len = encoded_length;
    return AWS_OP_SUCCESS;
}

<<<<<<< HEAD
static inline int s_base64_get_decoded_value(char to_decode, uint8_t *value, int8_t allow_sentinal) {
    uint8_t decode_value = BASE64_DECODING_TABLE[(size_t)to_decode];
    if (decode_value != 0xDD && (decode_value != BASE64_SENTIANAL_VALUE || allow_sentinal)) {
=======
static inline int base64_get_decoded_value(char to_decode, uint8_t *value, int8_t allow_sentinal) {
    uint8_t decode_value = BASE64_DECODING_TABLE[(size_t)to_decode];
    if (decode_value != 0xDD && (decode_value != BASE64_SENTINAL_VALUE || allow_sentinal)) {
>>>>>>> 4090d102
        *value = decode_value;
        return AWS_OP_SUCCESS;
    }

    return AWS_OP_ERR;
}

int aws_base64_decode(const struct aws_byte_buf *AWS_RESTRICT to_decode, struct aws_byte_buf *AWS_RESTRICT output) {
    size_t decoded_length = 0;

    if (AWS_UNLIKELY(aws_base64_compute_decoded_len((char *)to_decode->buffer, to_decode->len, &decoded_length))) {
        return AWS_OP_ERR;
    }

    if (output->capacity < decoded_length) {
        return aws_raise_error(AWS_ERROR_SHORT_BUFFER);
    }

    int64_t block_count = (int)to_decode->len / 4;
    size_t string_index = 0;
    uint8_t value1 = 0, value2 = 0, value3 = 0, value4 = 0;
    int64_t buffer_index = 0;

    for (int32_t i = 0; i < block_count - 1; ++i) {
        if (AWS_UNLIKELY(
<<<<<<< HEAD
                s_base64_get_decoded_value(to_decode->buffer[string_index++], &value1, 0) ||
                s_base64_get_decoded_value(to_decode->buffer[string_index++], &value2, 0) ||
                s_base64_get_decoded_value(to_decode->buffer[string_index++], &value3, 0) ||
                s_base64_get_decoded_value(to_decode->buffer[string_index++], &value4, 0))) {
=======
                base64_get_decoded_value(to_decode->buffer[string_index++], &value1, 0) ||
                base64_get_decoded_value(to_decode->buffer[string_index++], &value2, 0) ||
                base64_get_decoded_value(to_decode->buffer[string_index++], &value3, 0) ||
                base64_get_decoded_value(to_decode->buffer[string_index++], &value4, 0))) {
>>>>>>> 4090d102
            return aws_raise_error(AWS_ERROR_INVALID_BASE64_STR);
        }

        buffer_index = i * 3;
        output->buffer[buffer_index++] = (uint8_t)((value1 << 2) | ((value2 >> 4) & 0x03));
        output->buffer[buffer_index++] = (uint8_t)(((value2 << 4) & 0xF0) | ((value3 >> 2) & 0x0F));
        output->buffer[buffer_index] = (uint8_t)((value3 & 0x03) << 6 | value4);
    }

    buffer_index = (block_count - 1) * 3;

    if (buffer_index >= 0) {
<<<<<<< HEAD
        if (s_base64_get_decoded_value(to_decode->buffer[string_index++], &value1, 0) ||
            s_base64_get_decoded_value(to_decode->buffer[string_index++], &value2, 0) ||
            s_base64_get_decoded_value(to_decode->buffer[string_index++], &value3, 1) ||
            s_base64_get_decoded_value(to_decode->buffer[string_index], &value4, 1)) {
=======
        if (base64_get_decoded_value(to_decode->buffer[string_index++], &value1, 0) ||
            base64_get_decoded_value(to_decode->buffer[string_index++], &value2, 0) ||
            base64_get_decoded_value(to_decode->buffer[string_index++], &value3, 1) ||
            base64_get_decoded_value(to_decode->buffer[string_index], &value4, 1)) {
>>>>>>> 4090d102
            return aws_raise_error(AWS_ERROR_INVALID_BASE64_STR);
        }

        output->buffer[buffer_index++] = (uint8_t)((value1 << 2) | ((value2 >> 4) & 0x03));

<<<<<<< HEAD
        if (value3 != BASE64_SENTIANAL_VALUE) {
            output->buffer[buffer_index++] = (uint8_t)(((value2 << 4) & 0xF0) | ((value3 >> 2) & 0x0F));
            if (value4 != BASE64_SENTIANAL_VALUE) {
=======
        if (value3 != BASE64_SENTINAL_VALUE) {
            output->buffer[buffer_index++] = (uint8_t)(((value2 << 4) & 0xF0) | ((value3 >> 2) & 0x0F));
            if (value4 != BASE64_SENTINAL_VALUE) {
>>>>>>> 4090d102
                output->buffer[buffer_index] = (uint8_t)((value3 & 0x03) << 6 | value4);
            }
        }
    }
    output->len = decoded_length;
    return AWS_OP_SUCCESS;
}<|MERGE_RESOLUTION|>--- conflicted
+++ resolved
@@ -13,32 +13,19 @@
  * permissions and limitations under the License.
  */
 
+#include <aws/common/encoding.h>
+
 #include <assert.h>
-#include <aws/common/encoding.h>
-<<<<<<< HEAD
-=======
-
-#include <assert.h>
->>>>>>> 4090d102
 #include <ctype.h>
 
 static const uint8_t *HEX_CHARS = (const uint8_t *)"0123456789abcdef";
 
-<<<<<<< HEAD
 static const uint8_t BASE64_SENTIANAL_VALUE = 0xff;
 static const uint8_t BASE64_ENCODING_TABLE[] = "ABCDEFGHIJKLMNOPQRSTUVWXYZabcdefghijklmnopqrstuvwxyz0123456789+/";
 
 /* in this table, 0xDD is an invalid decoded value, if you have to do byte counting for any reason, there's 16 bytes
  * per row. */
 static const uint8_t BASE64_DECODING_TABLE[256] = {
-=======
-static const uint8_t BASE64_SENTINAL_VALUE = 0xff;
-static const uint8_t BASE64_ENCODING_TABLE[] = "ABCDEFGHIJKLMNOPQRSTUVWXYZabcdefghijklmnopqrstuvwxyz0123456789+/";
-
-/* in this table, 0xDD is an invalid decoded value, if you have to do byte
- * counting for any reason, there's 16 bytes per row. */
-static uint8_t BASE64_DECODING_TABLE[256] = {
->>>>>>> 4090d102
     64,   0xDD, 0xDD, 0xDD, 0xDD, 0xDD, 0xDD, 0xDD, 0xDD, 0xDD, 0xDD, 0xDD, 0xDD, 0xDD, 0xDD, 0xDD, 0xDD, 0xDD, 0xDD,
     0xDD, 0xDD, 0xDD, 0xDD, 0xDD, 0xDD, 0xDD, 0xDD, 0xDD, 0xDD, 0xDD, 0xDD, 0xDD, 0xDD, 0xDD, 0xDD, 0xDD, 0xDD, 0xDD,
     0xDD, 0xDD, 0xDD, 0xDD, 0xDD, 62,   0xDD, 0xDD, 0xDD, 63,   52,   53,   54,   55,   56,   57,   58,   59,   60,
@@ -158,13 +145,8 @@
 
     for (; i < to_decode->len; i += 2) {
         if (AWS_UNLIKELY(
-<<<<<<< HEAD
                 s_hex_decode_char_to_int(to_decode->buffer[i], &high_value) ||
                 s_hex_decode_char_to_int(to_decode->buffer[i + 1], &low_value))) {
-=======
-                hex_decode_char_to_int(to_decode->buffer[i], &high_value) ||
-                hex_decode_char_to_int(to_decode->buffer[i + 1], &low_value))) {
->>>>>>> 4090d102
             return aws_raise_error(AWS_ERROR_INVALID_HEX_STR);
         }
 
@@ -282,15 +264,10 @@
     return AWS_OP_SUCCESS;
 }
 
-<<<<<<< HEAD
 static inline int s_base64_get_decoded_value(char to_decode, uint8_t *value, int8_t allow_sentinal) {
+
     uint8_t decode_value = BASE64_DECODING_TABLE[(size_t)to_decode];
     if (decode_value != 0xDD && (decode_value != BASE64_SENTIANAL_VALUE || allow_sentinal)) {
-=======
-static inline int base64_get_decoded_value(char to_decode, uint8_t *value, int8_t allow_sentinal) {
-    uint8_t decode_value = BASE64_DECODING_TABLE[(size_t)to_decode];
-    if (decode_value != 0xDD && (decode_value != BASE64_SENTINAL_VALUE || allow_sentinal)) {
->>>>>>> 4090d102
         *value = decode_value;
         return AWS_OP_SUCCESS;
     }
@@ -316,17 +293,10 @@
 
     for (int32_t i = 0; i < block_count - 1; ++i) {
         if (AWS_UNLIKELY(
-<<<<<<< HEAD
                 s_base64_get_decoded_value(to_decode->buffer[string_index++], &value1, 0) ||
                 s_base64_get_decoded_value(to_decode->buffer[string_index++], &value2, 0) ||
                 s_base64_get_decoded_value(to_decode->buffer[string_index++], &value3, 0) ||
                 s_base64_get_decoded_value(to_decode->buffer[string_index++], &value4, 0))) {
-=======
-                base64_get_decoded_value(to_decode->buffer[string_index++], &value1, 0) ||
-                base64_get_decoded_value(to_decode->buffer[string_index++], &value2, 0) ||
-                base64_get_decoded_value(to_decode->buffer[string_index++], &value3, 0) ||
-                base64_get_decoded_value(to_decode->buffer[string_index++], &value4, 0))) {
->>>>>>> 4090d102
             return aws_raise_error(AWS_ERROR_INVALID_BASE64_STR);
         }
 
@@ -339,31 +309,18 @@
     buffer_index = (block_count - 1) * 3;
 
     if (buffer_index >= 0) {
-<<<<<<< HEAD
         if (s_base64_get_decoded_value(to_decode->buffer[string_index++], &value1, 0) ||
             s_base64_get_decoded_value(to_decode->buffer[string_index++], &value2, 0) ||
             s_base64_get_decoded_value(to_decode->buffer[string_index++], &value3, 1) ||
             s_base64_get_decoded_value(to_decode->buffer[string_index], &value4, 1)) {
-=======
-        if (base64_get_decoded_value(to_decode->buffer[string_index++], &value1, 0) ||
-            base64_get_decoded_value(to_decode->buffer[string_index++], &value2, 0) ||
-            base64_get_decoded_value(to_decode->buffer[string_index++], &value3, 1) ||
-            base64_get_decoded_value(to_decode->buffer[string_index], &value4, 1)) {
->>>>>>> 4090d102
             return aws_raise_error(AWS_ERROR_INVALID_BASE64_STR);
         }
 
         output->buffer[buffer_index++] = (uint8_t)((value1 << 2) | ((value2 >> 4) & 0x03));
 
-<<<<<<< HEAD
         if (value3 != BASE64_SENTIANAL_VALUE) {
             output->buffer[buffer_index++] = (uint8_t)(((value2 << 4) & 0xF0) | ((value3 >> 2) & 0x0F));
             if (value4 != BASE64_SENTIANAL_VALUE) {
-=======
-        if (value3 != BASE64_SENTINAL_VALUE) {
-            output->buffer[buffer_index++] = (uint8_t)(((value2 << 4) & 0xF0) | ((value3 >> 2) & 0x0F));
-            if (value4 != BASE64_SENTINAL_VALUE) {
->>>>>>> 4090d102
                 output->buffer[buffer_index] = (uint8_t)((value3 & 0x03) << 6 | value4);
             }
         }
