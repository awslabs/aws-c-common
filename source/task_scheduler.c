--- conflicted
+++ resolved
@@ -27,21 +27,13 @@
     struct aws_task task;
 };
 
-<<<<<<< HEAD
 static int s_compare_timestamps(const void *a, const void *b) {
-=======
-static int compare_timestamps(const void *a, const void *b) {
->>>>>>> 4090d102
     uint64_t a_time = ((struct task_container *)a)->timestamp;
     uint64_t b_time = ((struct task_container *)b)->timestamp;
     return a_time > b_time; /* min-heap */
 }
 
-<<<<<<< HEAD
 static inline int s_get_next_task(
-=======
-static inline int get_next_task(
->>>>>>> 4090d102
     struct aws_task_scheduler *scheduler,
     struct aws_task *task,
     uint64_t run_before,
@@ -50,20 +42,12 @@
 int aws_task_scheduler_init(
     struct aws_task_scheduler *scheduler,
     struct aws_allocator *alloc,
-<<<<<<< HEAD
     aws_task_scheduler_clock_fn *clock) {
-=======
-    aws_task_scheduler_clock clock) {
->>>>>>> 4090d102
     scheduler->alloc = alloc;
     scheduler->clock = clock;
     scheduler->min_run_time = 0;
     return aws_priority_queue_dynamic_init(
-<<<<<<< HEAD
         &scheduler->queue, alloc, DEFAULT_QUEUE_SIZE, sizeof(struct task_container), &s_compare_timestamps);
-=======
-        &scheduler->queue, alloc, DEFAULT_QUEUE_SIZE, sizeof(struct task_container), &compare_timestamps);
->>>>>>> 4090d102
 }
 
 void aws_task_scheduler_clean_up(struct aws_task_scheduler *scheduler) {
@@ -85,11 +69,7 @@
     scheduler->clock = NULL;
 }
 
-<<<<<<< HEAD
 static inline int s_get_next_task(
-=======
-static inline int get_next_task(
->>>>>>> 4090d102
     struct aws_task_scheduler *scheduler,
     struct aws_task *task,
     uint64_t run_before,
@@ -189,17 +169,10 @@
 
     scheduler->min_run_time = now + 1;
 
-<<<<<<< HEAD
     while (true) {
         struct aws_task task_to_run = {0};
 
         if (s_get_next_task(scheduler, &task_to_run, now, next_task_time)) {
-=======
-    while (1) {
-        struct aws_task task_to_run = {0};
-
-        if (get_next_task(scheduler, &task_to_run, now, next_task_time)) {
->>>>>>> 4090d102
             int err_code = aws_last_error();
             if (err_code == AWS_ERROR_TASK_SCHEDULER_NO_READY_TASKS || err_code == AWS_ERROR_TASK_SCHEDULER_NO_TASKS) {
                 return AWS_OP_SUCCESS;
