/*
 * Copyright 2010-2018 Amazon.com, Inc. or its affiliates. All Rights Reserved.
 *
 * Licensed under the Apache License, Version 2.0 (the "License").
 * You may not use this file except in compliance with the License.
 * A copy of the License is located at
 *
 *  http://aws.amazon.com/apache2.0
 *
 * or in the "license" file accompanying this file. This file is distributed
 * on an "AS IS" BASIS, WITHOUT WARRANTIES OR CONDITIONS OF ANY KIND, either
 * express or implied. See the License for the specific language governing
 * permissions and limitations under the License.
 */
#include <aws/common/bigint.h>

#define BASE_BITS 32
#define NIBBLES_PER_DIGIT ((BASE_BITS) / 4)
#define LOWER_32_BIT_MASK 0xFFFFFFFF
#define INT64_MIN_AS_HEX 0x8000000000000000

/*
 * Working set of invariants:
 *
 * (1) Negative zero is illegal
 * (2) The only time leading (trailing) 0-value digits are allowed is a single instance to represent actual zero.
 *
 * Other proposals:
 *
 * (1) Functionally immutable API (no visible side-affects)
 * (2) params may be temporarily altered during computation before being restored in order to prevent pointless copying
 *   (most often around sign negation and operator switching)
 *
 * Dev ideas:
 *
 * (1) Internal arithmetic ops may use a "raw" interface to allow for subsequence operations used in multiply/divide.
 */

void aws_bigint_clean_up(struct aws_bigint *bigint) {
    aws_array_list_clean_up(&bigint->digits);
}

static void s_advance_cursor_past_hex_prefix(struct aws_byte_cursor *hex_cursor) {
    if (hex_cursor->len >= 2) {
        const char *raw_ptr = (char *)hex_cursor->ptr;
        if (raw_ptr[0] == '0' && (raw_ptr[1] == 'x' || raw_ptr[1] == 'X')) {
            aws_byte_cursor_advance(hex_cursor, 2);
        }
    }
}

static void s_advance_cursor_to_non_zero(struct aws_byte_cursor *hex_cursor) {
    while (hex_cursor->len > 0 && *hex_cursor->ptr == '0') {
        aws_byte_cursor_advance(hex_cursor, 1);
    }
}

static int s_uint32_from_hex(struct aws_byte_cursor digit_cursor, uint32_t *output_value) {
    AWS_FATAL_ASSERT(digit_cursor.len <= NIBBLES_PER_DIGIT);

    *output_value = 0;

    while (digit_cursor.len > 0) {
        char hex_digit = *digit_cursor.ptr;
        uint32_t hex_value = 0;
        if (hex_digit <= '9' && hex_digit >= '0') {
            hex_value = hex_digit - '0';
        } else if (hex_digit <= 'f' && hex_digit >= 'a') {
            hex_value = hex_digit - 'a' + 10;
        } else if (hex_digit <= 'F' && hex_digit >= 'A') {
            hex_value = hex_digit - 'A' + 10;
        } else {
            return AWS_OP_ERR;
        }

        *output_value <<= 4;
        *output_value += hex_value;

        aws_byte_cursor_advance(&digit_cursor, 1);
    }

    return AWS_OP_SUCCESS;
}

int aws_bigint_init_from_hex(
    struct aws_bigint *bigint,
    struct aws_allocator *allocator,
    struct aws_byte_cursor hex_digits) {

<<<<<<< HEAD
    s_advance_cursor_past_hex_prefix(&hex_digits);
    if (hex_digits.len == 0) {
        return AWS_OP_ERR;
    }

    s_advance_cursor_to_non_zero(&hex_digits);
    if (hex_digits.len == 0) {
=======
    /* skip past the optional "0x" prefix */
    s_advance_cursor_past_hex_prefix(&hex_digits);
    if (hex_digits.len == 0) {
        return aws_raise_error(AWS_ERROR_INVALID_ARGUMENT);
    }

    /* skip past leading zeros */
    s_advance_cursor_to_non_zero(&hex_digits);
    if (hex_digits.len == 0) {
>>>>>>> 2555da82
        return aws_bigint_init_from_uint64(bigint, allocator, 0);
    }

    uint64_t digit_count = hex_digits.len / BASE_BITS + 1;
    if (aws_array_list_init_dynamic(&bigint->digits, allocator, digit_count, sizeof(uint32_t))) {
        return AWS_OP_ERR;
    }

    while (hex_digits.len > 0) {
        struct aws_byte_cursor digit_cursor = hex_digits;
        if (digit_cursor.len > NIBBLES_PER_DIGIT) {
            digit_cursor.ptr += (digit_cursor.len - NIBBLES_PER_DIGIT);
            digit_cursor.len = NIBBLES_PER_DIGIT;
        }

        uint32_t digit_value = 0;
        if (s_uint32_from_hex(digit_cursor, &digit_value)) {
            aws_raise_error(AWS_ERROR_INVALID_ARGUMENT);
            goto on_error;
        }

        aws_array_list_push_back(&bigint->digits, &digit_value);

        hex_digits.len -= digit_cursor.len;
    }

    bigint->sign = 1;

    return AWS_OP_SUCCESS;

on_error:

    aws_bigint_clean_up(bigint);

    return AWS_OP_ERR;
}

int aws_bigint_init_from_int64(struct aws_bigint *bigint, struct aws_allocator *allocator, int64_t value) {
    if (value >= 0) {
        return aws_bigint_init_from_uint64(bigint, allocator, (uint64_t)value);
    }

    if (value == INT64_MIN) {
        /* We can't just negate and cast, so just submit a constant */
        if (aws_bigint_init_from_uint64(bigint, allocator, INT64_MIN_AS_HEX)) {
            return AWS_OP_ERR;
        }
    } else {
        /* The value is negative but can be safely negated to a positive value before casting to uint64 */
        if (aws_bigint_init_from_uint64(bigint, allocator, (uint64_t)(-value))) {
            return AWS_OP_ERR;
        }
    }

    bigint->sign = -1;

    return AWS_OP_SUCCESS;
}

int aws_bigint_init_from_uint64(struct aws_bigint *bigint, struct aws_allocator *allocator, uint64_t value) {

    uint32_t lower_digit = (uint32_t)(value & LOWER_32_BIT_MASK);
    uint32_t upper_digit = (uint32_t)((value >> 32) & LOWER_32_BIT_MASK);
    uint64_t digit_count = upper_digit > 0 ? 2 : 1;
    if (aws_array_list_init_dynamic(&bigint->digits, allocator, digit_count, sizeof(uint32_t))) {
        return AWS_OP_ERR;
    }

    aws_array_list_push_back(&bigint->digits, &lower_digit);

    if (upper_digit > 0) {
        aws_array_list_push_back(&bigint->digits, &upper_digit);
    }

    bigint->sign = 1;

    return AWS_OP_SUCCESS;
}

int aws_bigint_init_from_copy(struct aws_bigint *bigint, const struct aws_bigint *source) {
    bigint->sign = source->sign;

    size_t source_length = aws_array_list_length(&source->digits);
    if (aws_array_list_init_dynamic(&bigint->digits, source->digits.alloc, source_length, sizeof(uint32_t))) {
        return AWS_OP_ERR;
    }

    for (size_t i = 0; i < source_length; ++i) {
        uint32_t digit = 0;
        aws_array_list_get_at(&source->digits, &digit, i);

        aws_array_list_push_back(&bigint->digits, &digit);
    }

    return AWS_OP_SUCCESS;
}

static const uint8_t *HEX_CHARS = (const uint8_t *)"0123456789abcdef";

static void s_append_uint32_as_hex(struct aws_byte_buf *buffer, uint32_t value, bool prepend_zeros) {

    bool have_seen_non_zero_nibble = false;
    size_t write_index = buffer->len;
    for (size_t i = 0; i < NIBBLES_PER_DIGIT; ++i) {
        uint8_t high_nibble = (uint8_t)(value >> 28);
        AWS_FATAL_ASSERT(high_nibble < 16);

        if (high_nibble > 0) {
            have_seen_non_zero_nibble = true;
        }

        if (have_seen_non_zero_nibble || prepend_zeros || i + 1 == NIBBLES_PER_DIGIT) {
            AWS_FATAL_ASSERT(write_index < buffer->capacity);
            buffer->buffer[write_index++] = HEX_CHARS[high_nibble];
        }

        value <<= 4;
    }

    buffer->len = write_index;
}

int aws_bigint_bytebuf_debug_output(const struct aws_bigint *bigint, struct aws_byte_buf *buffer) {
    size_t digit_count = aws_array_list_length(&bigint->digits);
    uint64_t max_hex_digits = aws_array_list_length(&bigint->digits) * NIBBLES_PER_DIGIT;
    uint64_t total_characters = max_hex_digits + ((bigint->sign < 0) ? 1 : 0);
    if (aws_byte_buf_reserve_relative(buffer, total_characters)) {
        return AWS_OP_ERR;
    }

    /*
     * We don't support negative hex numbers from an initialization standpoint, but we still
     * need to indicate the number's sign on output
     */
    if (bigint->sign < 0) {
        buffer->buffer[buffer->len++] = '-';
    }

    for (size_t i = 0; i < digit_count; i++) {
        size_t digit_index = digit_count - i - 1;
        uint32_t digit = 0;
        if (aws_array_list_get_at(&bigint->digits, &digit, digit_index)) {
            return AWS_OP_ERR;
        }

        bool prepend_zeros = i != 0;
        s_append_uint32_as_hex(buffer, digit, prepend_zeros);
    }

    return AWS_OP_SUCCESS;
}

bool aws_bigint_is_negative(const struct aws_bigint *bigint) {
    return bigint->sign < 0;
}

bool aws_bigint_is_positive(const struct aws_bigint *bigint) {
    return bigint->sign > 0 && !aws_bigint_is_zero(bigint);
}

bool aws_bigint_is_zero(const struct aws_bigint *bigint) {
    if (bigint->sign < 0) {
        return false;
    }

    size_t digit_count = aws_array_list_length(&bigint->digits);
    if (digit_count != 1) {
        return false;
    }

    uint32_t digit = 0;
    aws_array_list_get_at(&bigint->digits, &digit, 0);

    return digit == 0;
}

enum aws_bigint_ordering {
    AWS_BI_LESS_THAN,
    AWS_BI_EQUAL_TO,
    AWS_BI_GREATER_THAN,
};

static enum aws_bigint_ordering s_aws_bigint_get_magnitude_ordering(
    const struct aws_bigint *lhs,
    const struct aws_bigint *rhs) {
    size_t lhs_digit_count = aws_array_list_length(&lhs->digits);
    size_t rhs_digit_count = aws_array_list_length(&rhs->digits);

    if (lhs_digit_count < rhs_digit_count) {
        return AWS_BI_LESS_THAN;
    } else if (lhs_digit_count > rhs_digit_count) {
        return AWS_BI_GREATER_THAN;
    }

    for (size_t i = 0; i < lhs_digit_count; ++i) {
        uint32_t lhs_digit = 0;
        uint32_t rhs_digit = 0;

        aws_array_list_get_at(&lhs->digits, &lhs_digit, i);
        aws_array_list_get_at(&rhs->digits, &rhs_digit, i);

        if (lhs_digit < rhs_digit) {
            return AWS_BI_LESS_THAN;
        } else if (lhs_digit > rhs_digit) {
            return AWS_BI_GREATER_THAN;
        }
    }

    return AWS_BI_EQUAL_TO;
}

bool aws_bigint_equals(const struct aws_bigint *lhs, const struct aws_bigint *rhs) {
    return s_aws_bigint_get_magnitude_ordering(lhs, rhs) == AWS_BI_EQUAL_TO && lhs->sign == rhs->sign;
}

bool aws_bigint_not_equals(const struct aws_bigint *lhs, const struct aws_bigint *rhs) {
    return !aws_bigint_equals(lhs, rhs);
}

bool aws_bigint_less_than(const struct aws_bigint *lhs, const struct aws_bigint *rhs) {
    if (lhs->sign < 0) {
        if (rhs->sign < 0) {
            return s_aws_bigint_get_magnitude_ordering(lhs, rhs) == AWS_BI_GREATER_THAN;
        } else {
            return true;
        }
    } else {
        if (rhs->sign < 0) {
            return false;
        } else {
            return s_aws_bigint_get_magnitude_ordering(lhs, rhs) == AWS_BI_LESS_THAN;
        }
    }
}

bool aws_bigint_greater_than(const struct aws_bigint *lhs, const struct aws_bigint *rhs) {
    if (lhs->sign < 0) {
        if (rhs->sign < 0) {
            return s_aws_bigint_get_magnitude_ordering(lhs, rhs) == AWS_BI_LESS_THAN;
        } else {
            return false;
        }
    } else {
        if (rhs->sign < 0) {
            return true;
        } else {
            return s_aws_bigint_get_magnitude_ordering(lhs, rhs) == AWS_BI_GREATER_THAN;
        }
    }
}

bool aws_bigint_less_than_or_equals(const struct aws_bigint *lhs, const struct aws_bigint *rhs) {
    return !aws_bigint_greater_than(lhs, rhs);
}

bool aws_bigint_greater_than_or_equals(const struct aws_bigint *lhs, const struct aws_bigint *rhs) {
    return !aws_bigint_less_than(lhs, rhs);
}

void aws_bigint_negate(struct aws_bigint *bigint) {
    if (!aws_bigint_is_zero(bigint)) {
        bigint->sign *= -1;
    }
}

static void s_aws_bigint_trim_leading_zeros(struct aws_bigint *bigint) {
    size_t length = aws_array_list_length(&bigint->digits);
    if (length == 0) {
        return;
    }

    size_t index = length - 1;
    while (index > 0) {
        uint32_t digit = 0;
        aws_array_list_get_at(&bigint->digits, &digit, index);
        if (digit == 0) {
            aws_array_list_pop_back(&bigint->digits);
        } else {
            return;
        }

        --index;
    }
}

static int s_aws_bigint_add_magnitudes(struct aws_bigint *output, struct aws_bigint *lhs, struct aws_bigint *rhs) {
    size_t lhs_length = aws_array_list_length(&lhs->digits);
    size_t rhs_length = aws_array_list_length(&rhs->digits);

    size_t reserved_digits = lhs_length;
    if (rhs_length > reserved_digits) {
        reserved_digits = rhs_length;
    }

    /*
     * We actually want to reserve (reserved_digits + 1) but the ensure_capacity api takes an index that needs to
     * be valid, so there's no need to do a final increment
     */
    if (aws_array_list_ensure_capacity(&output->digits, reserved_digits)) {
        return AWS_OP_ERR;
    }

    /*
     * Nothing should fail after this point
     */

    aws_array_list_clear(&output->digits);

    uint64_t carry = 0;
    for (size_t i = 0; i < reserved_digits + 1; ++i) {
        uint32_t lhs_digit = 0;
        if (i < lhs_length) {
            aws_array_list_get_at(&lhs->digits, &lhs_digit, i);
        }

        uint32_t rhs_digit = 0;
        if (i < rhs_length) {
            aws_array_list_get_at(&rhs->digits, &rhs_digit, i);
        }

        uint64_t sum = carry + (uint64_t)lhs_digit + (uint64_t)rhs_digit;
        uint32_t final_digit = (uint32_t)(sum & LOWER_32_BIT_MASK);
        carry = (sum > LOWER_32_BIT_MASK) ? 1 : 0;

        aws_array_list_push_back(&output->digits, &final_digit);
    }

    s_aws_bigint_trim_leading_zeros(output);

    return AWS_OP_SUCCESS;
}

/*
 * Subtracts the smaller magnitude from the larger magnitude
 */
static int s_aws_bigint_subtract_magnitudes(
    struct aws_bigint *output,
    struct aws_bigint *lhs,
    struct aws_bigint *rhs,
    enum aws_bigint_ordering ordering) {

    aws_array_list_clear(&output->digits);

    if (ordering == AWS_BI_EQUAL_TO) {
        uint32_t zero = 0;
        aws_array_list_push_back(&output->digits, &zero);
        return AWS_OP_SUCCESS;
    }

    struct aws_bigint *larger = lhs;
    struct aws_bigint *smaller = rhs;
    if (ordering == AWS_BI_LESS_THAN) {
        larger = rhs;
        smaller = lhs;
    }

    size_t larger_length = aws_array_list_length(&larger->digits);
    size_t smaller_length = aws_array_list_length(&smaller->digits);
    AWS_FATAL_ASSERT(larger_length > 0);

    if (aws_array_list_ensure_capacity(&output->digits, larger_length - 1)) {
        return AWS_OP_ERR;
    }

    uint64_t borrow = 0;
    for (size_t i = 0; i < larger_length; ++i) {
        uint32_t larger_digit = 0;
        if (i < larger_length) {
            aws_array_list_get_at(&larger->digits, &larger_digit, i);
        }

        uint32_t smaller_digit = 0;
        if (i < smaller_length) {
            aws_array_list_get_at(&smaller->digits, &smaller_digit, i);
        }

        uint64_t difference = (uint64_t)larger_digit - (uint64_t)smaller_digit - borrow;
        uint32_t final_digit = (uint32_t)(difference & LOWER_32_BIT_MASK);
        borrow = (difference > LOWER_32_BIT_MASK) ? 1 : 0;

        aws_array_list_push_back(&output->digits, &final_digit);
    }

    s_aws_bigint_trim_leading_zeros(output);

    return AWS_OP_SUCCESS;
}

int aws_bigint_add(struct aws_bigint *output, struct aws_bigint *lhs, struct aws_bigint *rhs) {
    if (lhs->sign == rhs->sign) {
        /* positive + positive or negative + negative */
        output->sign = lhs->sign;
        return s_aws_bigint_add_magnitudes(output, lhs, rhs);
    } else {
        /* mixed signs; the final sign is the sign of the operand with the larger magnitude */
        enum aws_bigint_ordering ordering = s_aws_bigint_get_magnitude_ordering(lhs, rhs);
        if (ordering == AWS_BI_GREATER_THAN) {
            output->sign = lhs->sign;
        } else if (ordering == AWS_BI_LESS_THAN) {
            output->sign = rhs->sign;
        } else {
            /* a + -a = 0, which by fiat we say has a positive sign */
            output->sign = 1;
        }

        return s_aws_bigint_subtract_magnitudes(output, lhs, rhs, ordering);
    }
}

int aws_bigint_subtract(struct aws_bigint *output, struct aws_bigint *lhs, struct aws_bigint *rhs) {
    if (lhs->sign != rhs->sign) {
        /* positive - negative or negative - positive */
        output->sign = lhs->sign;
        return s_aws_bigint_add_magnitudes(output, lhs, rhs);
    } else {
        /* same sign; the final sign is a function of the lhs's sign and whichever operand is bigger*/
        enum aws_bigint_ordering ordering = s_aws_bigint_get_magnitude_ordering(lhs, rhs);
        if (ordering == AWS_BI_GREATER_THAN) {
            output->sign = lhs->sign;
        } else if (ordering == AWS_BI_LESS_THAN) {
            output->sign = -lhs->sign;
        } else {
            /* a - a = 0, positive sign by fiat */
            output->sign = 1;
        }

        return s_aws_bigint_subtract_magnitudes(output, lhs, rhs, ordering);
    }
}<|MERGE_RESOLUTION|>--- conflicted
+++ resolved
@@ -87,15 +87,6 @@
     struct aws_allocator *allocator,
     struct aws_byte_cursor hex_digits) {
 
-<<<<<<< HEAD
-    s_advance_cursor_past_hex_prefix(&hex_digits);
-    if (hex_digits.len == 0) {
-        return AWS_OP_ERR;
-    }
-
-    s_advance_cursor_to_non_zero(&hex_digits);
-    if (hex_digits.len == 0) {
-=======
     /* skip past the optional "0x" prefix */
     s_advance_cursor_past_hex_prefix(&hex_digits);
     if (hex_digits.len == 0) {
@@ -105,7 +96,6 @@
     /* skip past leading zeros */
     s_advance_cursor_to_non_zero(&hex_digits);
     if (hex_digits.len == 0) {
->>>>>>> 2555da82
         return aws_bigint_init_from_uint64(bigint, allocator, 0);
     }
 
