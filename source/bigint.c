/*
 * Copyright 2010-2018 Amazon.com, Inc. or its affiliates. All Rights Reserved.
 *
 * Licensed under the Apache License, Version 2.0 (the "License").
 * You may not use this file except in compliance with the License.
 * A copy of the License is located at
 *
 *  http://aws.amazon.com/apache2.0
 *
 * or in the "license" file accompanying this file. This file is distributed
 * on an "AS IS" BASIS, WITHOUT WARRANTIES OR CONDITIONS OF ANY KIND, either
 * express or implied. See the License for the specific language governing
 * permissions and limitations under the License.
 */
#include <aws/common/bigint.h>

#define BASE_BITS 32
#define BYTES_PER_BASE_DIGIT (BASE_BITS / 8)
#define BITS_PER_BYTE 8
#define NIBBLES_PER_DIGIT ((BASE_BITS) / 4)
#define LOWER_32_BIT_MASK 0xFFFFFFFF
#define INT64_MIN_AS_HEX 0x8000000000000000
#define DIVISION_NORMALIZATION_BIT_MASK (1U << (BASE_BITS - 1))

/*
 * A basic big integer implementation using 2^32 as the base.  Algorithms used are formalizations of the basic
 * grade school operations everyone knows and loves (as formalized in AoCP Vol 2, 4.3.1).  Current use case
 * targets do not yet involve a domain large enough that its worth exploring more complex algorithms.
 */
struct aws_bigint {
    struct aws_allocator *allocator;

    /*
     * A sequence of base 2^32 digits starting from the least significant
     */
    struct aws_array_list digits;

    /*
     * 1 = positive, -1 = negative
     */
    int sign;
};

/*
 * Working set of invariants:
 *
 * (1) Negative zero is illegal
 * (2) The only time leading (trailing) 0-value digits are allowed is a single instance to represent actual zero.
 * (3) Functionally immutable API (no visible side-affects unless a successful operation with aliased parameters)
 *
 */

bool aws_bigint_is_valid(const struct aws_bigint *bigint) {
    if (bigint == NULL) {
        return false;
    }

    if (bigint->allocator == NULL) {
        return false;
    }

    if (!aws_array_list_is_valid(&bigint->digits)) {
        return false;
    }

    if (bigint->sign != 1 && bigint->sign != -1) {
        return false;
    }

    return true;
}

void aws_bigint_destroy(struct aws_bigint *bigint) {
    if (bigint == NULL) {
        return;
    }

    aws_array_list_clean_up_secure(&bigint->digits);
    AWS_ZERO_STRUCT(bigint->digits);

    aws_mem_release(bigint->allocator, bigint);
}

static void s_aws_bigint_trim_leading_zeros(struct aws_bigint *bigint) {
    size_t length = aws_array_list_length(&bigint->digits);
    if (length == 0) {
        return;
    }

    size_t index = length - 1;
    while (index > 0) {
        uint32_t digit = 0;
        aws_array_list_get_at(&bigint->digits, &digit, index);
        if (digit == 0) {
            aws_array_list_pop_back(&bigint->digits);
        } else {
            return;
        }

        --index;
    }
}

static void s_advance_cursor_past_hex_prefix(struct aws_byte_cursor *hex_cursor) {
    AWS_PRECONDITION(aws_byte_cursor_is_valid(hex_cursor));

    if (hex_cursor->len >= 2) {
        const char *raw_ptr = (char *)hex_cursor->ptr;
        if (raw_ptr[0] == '0' && (raw_ptr[1] == 'x' || raw_ptr[1] == 'X')) {
            aws_byte_cursor_advance(hex_cursor, 2);
        }
    }
}

static void s_advance_cursor_to_non_zero(struct aws_byte_cursor *hex_cursor) {
    AWS_PRECONDITION(aws_byte_cursor_is_valid(hex_cursor));

    while (hex_cursor->len > 0 && *hex_cursor->ptr == '0') {
        aws_byte_cursor_advance(hex_cursor, 1);
    }
}

static int s_uint32_from_hex(struct aws_byte_cursor digit_cursor, uint32_t *output_value) {
    AWS_PRECONDITION(aws_byte_cursor_is_valid(&digit_cursor));
    AWS_PRECONDITION(output_value);

    AWS_FATAL_ASSERT(digit_cursor.len <= NIBBLES_PER_DIGIT);

    *output_value = 0;

    while (digit_cursor.len > 0) {
        char hex_digit = *digit_cursor.ptr;
        uint32_t hex_value = 0;
        if (hex_digit <= '9' && hex_digit >= '0') {
            hex_value = hex_digit - '0';
        } else if (hex_digit <= 'f' && hex_digit >= 'a') {
            hex_value = hex_digit - 'a' + 10;
        } else if (hex_digit <= 'F' && hex_digit >= 'A') {
            hex_value = hex_digit - 'A' + 10;
        } else {
            return AWS_OP_ERR;
        }

        *output_value <<= 4;
        *output_value += hex_value;

        aws_byte_cursor_advance(&digit_cursor, 1);
    }

    return AWS_OP_SUCCESS;
}

static struct aws_bigint *s_aws_bigint_new_reserved(struct aws_allocator *allocator, size_t reserved_digits) {
    AWS_PRECONDITION(allocator);

    struct aws_bigint *bigint = aws_mem_calloc(allocator, 1, sizeof(struct aws_bigint));
    if (bigint == NULL) {
        return NULL;
    }

    bigint->allocator = allocator;

    size_t reserved = reserved_digits > 0 ? reserved_digits : 1;
    if (aws_array_list_init_dynamic(&bigint->digits, allocator, reserved, sizeof(uint32_t))) {
        goto on_error;
    }

    uint32_t zero_digit = 0;
    for (size_t i = 0; i < reserved; ++i) {
        aws_array_list_push_back(&bigint->digits, &zero_digit);
    }

    bigint->sign = 1;

    /* TODO: this meets the function reqs but not our implicit invariants (leading zeros).  Does that matter? */
    AWS_POSTCONDITION(aws_bigint_is_valid(bigint));

    return bigint;

on_error:

    aws_bigint_destroy(bigint);

    return NULL;
}

struct aws_bigint *aws_bigint_new_from_hex(struct aws_allocator *allocator, struct aws_byte_cursor hex_digits) {
    AWS_PRECONDITION(allocator);
    AWS_PRECONDITION(aws_byte_cursor_is_valid(&hex_digits));

    /* skip past the optional "0x" prefix */
    s_advance_cursor_past_hex_prefix(&hex_digits);
    if (hex_digits.len == 0) {
        aws_raise_error(AWS_ERROR_INVALID_ARGUMENT);
        return NULL;
    }

    /* skip past leading zeros */
    s_advance_cursor_to_non_zero(&hex_digits);
    if (hex_digits.len == 0) {
        return aws_bigint_new_from_uint64(allocator, 0);
    }

    struct aws_bigint *bigint = aws_mem_calloc(allocator, 1, sizeof(struct aws_bigint));
    if (bigint == NULL) {
        return NULL;
    }

    bigint->allocator = allocator;

    size_t digit_count = (hex_digits.len - 1) / NIBBLES_PER_DIGIT + 1;
    if (aws_array_list_init_dynamic(&bigint->digits, allocator, digit_count, sizeof(uint32_t))) {
        goto on_error;
    }

    while (hex_digits.len > 0) {
        struct aws_byte_cursor digit_cursor = hex_digits;
        if (digit_cursor.len > NIBBLES_PER_DIGIT) {
            digit_cursor.ptr += (digit_cursor.len - NIBBLES_PER_DIGIT);
            digit_cursor.len = NIBBLES_PER_DIGIT;
        }

        uint32_t digit_value = 0;
        if (s_uint32_from_hex(digit_cursor, &digit_value)) {
            aws_raise_error(AWS_ERROR_INVALID_ARGUMENT);
            goto on_error;
        }

        aws_array_list_push_back(&bigint->digits, &digit_value);

        hex_digits.len -= digit_cursor.len;
    }

    bigint->sign = 1;

    AWS_POSTCONDITION(aws_bigint_is_valid(bigint));

    return bigint;

on_error:

    aws_bigint_destroy(bigint);

    return NULL;
}

struct aws_bigint *aws_bigint_new_from_int64(struct aws_allocator *allocator, int64_t value) {
    AWS_PRECONDITION(allocator);

    if (value >= 0) {
        return aws_bigint_new_from_uint64(allocator, (uint64_t)value);
    }

    struct aws_bigint *bigint = NULL;
    if (value == INT64_MIN) {
        /* We can't just negate and cast, so just submit a constant */
        bigint = aws_bigint_new_from_uint64(allocator, INT64_MIN_AS_HEX);
    } else {
        /* The value is negative but can be safely negated to a positive value before casting to uint64 */
        bigint = aws_bigint_new_from_uint64(allocator, (uint64_t)(-value));
    }

    if (bigint == NULL) {
        return NULL;
    }

    bigint->sign = -1;

    AWS_POSTCONDITION(aws_bigint_is_valid(bigint));

    return bigint;
}

struct aws_bigint *aws_bigint_new_from_uint64(struct aws_allocator *allocator, uint64_t value) {
    AWS_PRECONDITION(allocator);

    struct aws_bigint *bigint = aws_mem_calloc(allocator, 1, sizeof(struct aws_bigint));
    if (bigint == NULL) {
        return NULL;
    }

    bigint->allocator = allocator;

    uint32_t lower_digit = (uint32_t)(value & LOWER_32_BIT_MASK);
    uint32_t upper_digit = (uint32_t)((value >> 32) & LOWER_32_BIT_MASK);
    size_t digit_count = upper_digit > 0 ? 2 : 1;
    if (aws_array_list_init_dynamic(&bigint->digits, allocator, digit_count, sizeof(uint32_t))) {
        goto on_error;
    }

    aws_array_list_push_back(&bigint->digits, &lower_digit);

    if (upper_digit > 0) {
        aws_array_list_push_back(&bigint->digits, &upper_digit);
    }

    bigint->sign = 1;

    AWS_POSTCONDITION(aws_bigint_is_valid(bigint));

    return bigint;

on_error:

    aws_bigint_destroy(bigint);

    return NULL;
}

struct aws_bigint *aws_bigint_new_from_copy(const struct aws_bigint *source) {
    AWS_PRECONDITION(aws_bigint_is_valid(source));

    struct aws_bigint *bigint = aws_mem_calloc(source->allocator, 1, sizeof(struct aws_bigint));
    if (bigint == NULL) {
        return NULL;
    }

    bigint->allocator = source->allocator;
    bigint->sign = source->sign;

    size_t source_length = aws_array_list_length(&source->digits);
    if (aws_array_list_init_dynamic(&bigint->digits, source->digits.alloc, source_length, sizeof(uint32_t))) {
        goto on_error;
    }

    for (size_t i = 0; i < source_length; ++i) {
        uint32_t digit = 0;
        aws_array_list_get_at(&source->digits, &digit, i);
        aws_array_list_push_back(&bigint->digits, &digit);
    }

    AWS_POSTCONDITION(aws_bigint_is_valid(bigint));

    return bigint;

on_error:

    aws_bigint_destroy(bigint);

    return NULL;
}

struct aws_bigint *aws_bigint_new_from_cursor(struct aws_allocator *allocator, struct aws_byte_cursor source) {

    if (source.len == 0) {
        aws_raise_error(AWS_ERROR_INVALID_ARGUMENT);
        return NULL;
    }

    struct aws_bigint *bigint = aws_mem_calloc(allocator, 1, sizeof(struct aws_bigint));
    if (bigint == NULL) {
        return NULL;
    }

    bigint->allocator = allocator;
    bigint->sign = 1;

    size_t digit_count = 1;
    if (source.len > 0) {
        digit_count = (source.len - 1) / BYTES_PER_BASE_DIGIT + 1;
    }

    if (aws_array_list_init_dynamic(&bigint->digits, allocator, digit_count, sizeof(uint32_t))) {
        goto on_error;
    }

    for (size_t i = 0; i < digit_count; ++i) {
        uint32_t zero_digit = 0;
        aws_array_list_push_back(&bigint->digits, &zero_digit);
    }

    for (size_t i = 0; i < source.len; ++i) {
        size_t byte_index = source.len - 1 - i;
        uint8_t octet = source.ptr[byte_index];

        uint32_t current_digit = 0;
        size_t digit_index = i / BYTES_PER_BASE_DIGIT;
        aws_array_list_get_at(&bigint->digits, &current_digit, digit_index);

        current_digit |= ((uint32_t)octet << BITS_PER_BYTE * (i % BYTES_PER_BASE_DIGIT));

        aws_array_list_set_at(&bigint->digits, &current_digit, digit_index);
    }

    s_aws_bigint_trim_leading_zeros(bigint);

    return bigint;

on_error:

    aws_bigint_destroy(bigint);

    return NULL;
}

static const uint8_t *HEX_CHARS = (const uint8_t *)"0123456789abcdef";

static void s_append_uint32_as_hex(struct aws_byte_buf *buffer, uint32_t value, bool prepend_zeros) {

    bool have_seen_non_zero_nibble = false;
    size_t write_index = buffer->len;
    for (size_t i = 0; i < NIBBLES_PER_DIGIT; ++i) {
        uint8_t high_nibble = (uint8_t)(value >> 28);
        AWS_FATAL_ASSERT(high_nibble < 16);

        if (high_nibble > 0) {
            have_seen_non_zero_nibble = true;
        }

        if (have_seen_non_zero_nibble || prepend_zeros || i + 1 == NIBBLES_PER_DIGIT) {
            AWS_FATAL_ASSERT(write_index < buffer->capacity);
            buffer->buffer[write_index++] = HEX_CHARS[high_nibble];
        }

        value <<= 4;
    }

    buffer->len = write_index;
}

int aws_bigint_bytebuf_debug_output(const struct aws_bigint *bigint, struct aws_byte_buf *buffer) {
    AWS_PRECONDITION(aws_bigint_is_valid(bigint));
    AWS_PRECONDITION(aws_byte_buf_is_valid(buffer));

    size_t digit_count = aws_array_list_length(&bigint->digits);
    size_t max_hex_digits = aws_array_list_length(&bigint->digits) * NIBBLES_PER_DIGIT;
    size_t total_characters = max_hex_digits + ((bigint->sign < 0) ? 1 : 0);
    if (aws_byte_buf_reserve_relative(buffer, total_characters)) {
        return AWS_OP_ERR;
    }

    /*
     * We don't support negative hex numbers from an initialization standpoint, but we still
     * need to indicate the number's sign on output
     */
    if (bigint->sign < 0) {
        buffer->buffer[buffer->len++] = '-';
    }

    for (size_t i = 0; i < digit_count; i++) {
        size_t digit_index = digit_count - i - 1;
        uint32_t digit = 0;
        if (aws_array_list_get_at(&bigint->digits, &digit, digit_index)) {
            return AWS_OP_ERR;
        }

        bool prepend_zeros = i != 0;
        s_append_uint32_as_hex(buffer, digit, prepend_zeros);
    }

    AWS_POSTCONDITION(aws_bigint_is_valid(bigint));
    AWS_POSTCONDITION(aws_byte_buf_is_valid(buffer));

    return AWS_OP_SUCCESS;
}

static size_t s_aws_bigint_byte_length(const struct aws_bigint *bigint) {
    size_t digit_count = aws_array_list_length(&bigint->digits);

    uint32_t high_digit = 0;
    aws_array_list_get_at(&bigint->digits, &high_digit, digit_count - 1);

    size_t non_zero_high_digit_bytes = 4;
    if (high_digit < (1U << BITS_PER_BYTE)) {
        non_zero_high_digit_bytes = 1;
    } else if (high_digit < (1U << (2 * BITS_PER_BYTE))) {
        non_zero_high_digit_bytes = 2;
    } else if (high_digit < (1U << (3 * BITS_PER_BYTE))) {
        non_zero_high_digit_bytes = 3;
    }

    return (digit_count - 1) * BYTES_PER_BASE_DIGIT + non_zero_high_digit_bytes;
}

#if _MSC_VER
#    pragma warning(push)
#    pragma warning(disable : 4221) /* allow struct member to reference format_buffer  */
#    pragma warning(disable : 4204) /* non-constant aggregate initializer */
#endif

int aws_bigint_bytebuf_append_as_big_endian(
    const struct aws_bigint *bigint,
    struct aws_byte_buf *buffer,
    size_t minimum_length) {

    AWS_PRECONDITION(aws_bigint_is_valid(bigint));
    AWS_PRECONDITION(aws_byte_buf_is_valid(buffer));

    size_t digit_count = aws_array_list_length(&bigint->digits);
    size_t bigint_bytes = s_aws_bigint_byte_length(bigint);
    size_t padding_bytes = 0;
    if (bigint_bytes < minimum_length) {
        padding_bytes = minimum_length - bigint_bytes;
    }

    int result = AWS_OP_ERR;

    size_t required_capacity = bigint_bytes + padding_bytes;
    if (aws_byte_buf_reserve_relative(buffer, required_capacity)) {
        goto done;
    }

    if (padding_bytes > 0) {
        uint8_t padding = 0;
        struct aws_byte_cursor padding_cursor = {
            .ptr = &padding,
            .len = 1,
        };

        for (size_t i = 0; i < padding_bytes; ++i) {
            if (aws_byte_buf_append(buffer, &padding_cursor)) {
                goto done;
            }
        }
    }

    uint8_t digit_byte = 0;
    struct aws_byte_cursor digit_bytes_cursor = {
        .ptr = &digit_byte,
        .len = 1,
    };

    bool should_write = false;

    for (size_t i = 0; i < digit_count; ++i) {
        size_t digit_index = digit_count - i - 1;

        uint32_t current_digit = 0;
        aws_array_list_get_at(&bigint->digits, &current_digit, digit_index);

        for (size_t j = 0; j < BYTES_PER_BASE_DIGIT; ++j) {
            digit_byte = (uint8_t)(current_digit >> (3 * BITS_PER_BYTE)) & ((1U << BITS_PER_BYTE) - 1);
            current_digit <<= BITS_PER_BYTE;

            if (!should_write) {
                should_write = digit_byte > 0 || j + 1 == BYTES_PER_BASE_DIGIT;
            }

            if (should_write) {
                if (aws_byte_buf_append(buffer, &digit_bytes_cursor)) {
                    goto done;
                }
            }
        }
    }

    result = AWS_OP_SUCCESS;

done:

    AWS_POSTCONDITION(aws_bigint_is_valid(bigint));
    AWS_POSTCONDITION(aws_byte_buf_is_valid(buffer));

    return result;
}

#if _MSC_VER
#    pragma warning(pop)
#endif

bool aws_bigint_is_negative(const struct aws_bigint *bigint) {
    AWS_PRECONDITION(aws_bigint_is_valid(bigint));

    return bigint->sign < 0;
}

bool aws_bigint_is_positive(const struct aws_bigint *bigint) {
    AWS_PRECONDITION(aws_bigint_is_valid(bigint));

    return bigint->sign > 0 && !aws_bigint_is_zero(bigint);
}

bool aws_bigint_is_zero(const struct aws_bigint *bigint) {
    AWS_PRECONDITION(aws_bigint_is_valid(bigint));

    if (bigint->sign < 0) {
        return false;
    }

    size_t digit_count = aws_array_list_length(&bigint->digits);
    if (digit_count != 1) {
        return false;
    }

    uint32_t digit = 0;
    aws_array_list_get_at(&bigint->digits, &digit, 0);

    return digit == 0;
}

enum aws_bigint_ordering {
    AWS_BI_LESS_THAN,
    AWS_BI_EQUAL_TO,
    AWS_BI_GREATER_THAN,
};

static enum aws_bigint_ordering s_aws_bigint_get_magnitude_ordering(
    const struct aws_bigint *lhs,
    const struct aws_bigint *rhs) {

    size_t lhs_digit_count = aws_array_list_length(&lhs->digits);
    size_t rhs_digit_count = aws_array_list_length(&rhs->digits);

    if (lhs_digit_count < rhs_digit_count) {
        return AWS_BI_LESS_THAN;
    } else if (lhs_digit_count > rhs_digit_count) {
        return AWS_BI_GREATER_THAN;
    }

    for (size_t i = 0; i < lhs_digit_count; ++i) {
        uint32_t lhs_digit = 0;
        uint32_t rhs_digit = 0;

        aws_array_list_get_at(&lhs->digits, &lhs_digit, lhs_digit_count - i - 1);
        aws_array_list_get_at(&rhs->digits, &rhs_digit, rhs_digit_count - i - 1);

        if (lhs_digit < rhs_digit) {
            return AWS_BI_LESS_THAN;
        } else if (lhs_digit > rhs_digit) {
            return AWS_BI_GREATER_THAN;
        }
    }

    return AWS_BI_EQUAL_TO;
}

bool aws_bigint_equals(const struct aws_bigint *lhs, const struct aws_bigint *rhs) {
    AWS_PRECONDITION(aws_bigint_is_valid(lhs));
    AWS_PRECONDITION(aws_bigint_is_valid(rhs));

    return s_aws_bigint_get_magnitude_ordering(lhs, rhs) == AWS_BI_EQUAL_TO && lhs->sign == rhs->sign;
}

bool aws_bigint_not_equals(const struct aws_bigint *lhs, const struct aws_bigint *rhs) {
    AWS_PRECONDITION(aws_bigint_is_valid(lhs));
    AWS_PRECONDITION(aws_bigint_is_valid(rhs));

    return !aws_bigint_equals(lhs, rhs);
}

bool aws_bigint_less_than(const struct aws_bigint *lhs, const struct aws_bigint *rhs) {
    AWS_PRECONDITION(aws_bigint_is_valid(lhs));
    AWS_PRECONDITION(aws_bigint_is_valid(rhs));

    if (lhs->sign < 0) {
        if (rhs->sign < 0) {
            return s_aws_bigint_get_magnitude_ordering(lhs, rhs) == AWS_BI_GREATER_THAN;
        } else {
            return true;
        }
    } else {
        if (rhs->sign < 0) {
            return false;
        } else {
            return s_aws_bigint_get_magnitude_ordering(lhs, rhs) == AWS_BI_LESS_THAN;
        }
    }
}

bool aws_bigint_greater_than(const struct aws_bigint *lhs, const struct aws_bigint *rhs) {
    AWS_PRECONDITION(aws_bigint_is_valid(lhs));
    AWS_PRECONDITION(aws_bigint_is_valid(rhs));

    if (lhs->sign < 0) {
        if (rhs->sign < 0) {
            return s_aws_bigint_get_magnitude_ordering(lhs, rhs) == AWS_BI_LESS_THAN;
        } else {
            return false;
        }
    } else {
        if (rhs->sign < 0) {
            return true;
        } else {
            return s_aws_bigint_get_magnitude_ordering(lhs, rhs) == AWS_BI_GREATER_THAN;
        }
    }
}

bool aws_bigint_less_than_or_equals(const struct aws_bigint *lhs, const struct aws_bigint *rhs) {
    AWS_PRECONDITION(aws_bigint_is_valid(lhs));
    AWS_PRECONDITION(aws_bigint_is_valid(rhs));

    return !aws_bigint_greater_than(lhs, rhs);
}

bool aws_bigint_greater_than_or_equals(const struct aws_bigint *lhs, const struct aws_bigint *rhs) {
    AWS_PRECONDITION(aws_bigint_is_valid(lhs));
    AWS_PRECONDITION(aws_bigint_is_valid(rhs));

    return !aws_bigint_less_than(lhs, rhs);
}

void aws_bigint_negate(struct aws_bigint *bigint) {
    AWS_PRECONDITION(aws_bigint_is_valid(bigint));

    if (!aws_bigint_is_zero(bigint)) {
        bigint->sign *= -1;
    }
}

/*
 * Either succeeds or makes no change to the output
 */
static int s_aws_bigint_add_magnitudes(
    struct aws_bigint *output,
    const struct aws_bigint *lhs,
    const struct aws_bigint *rhs) {
    AWS_PRECONDITION(aws_bigint_is_valid(output));
    AWS_PRECONDITION(aws_bigint_is_valid(lhs));
    AWS_PRECONDITION(aws_bigint_is_valid(rhs));

    size_t lhs_length = aws_array_list_length(&lhs->digits);
    size_t rhs_length = aws_array_list_length(&rhs->digits);

    size_t reserved_digits = lhs_length;
    if (rhs_length > reserved_digits) {
        reserved_digits = rhs_length;
    }

    /*
     * We actually want to reserve (reserved_digits + 1) but the ensure_capacity api takes an index that needs to
     * be valid, so there's no need to do a final increment
     */
    if (aws_array_list_ensure_capacity(&output->digits, reserved_digits)) {
        return AWS_OP_ERR;
    }

<<<<<<< HEAD
    size_t output_length = aws_array_list_length(&output->digits);

    /*
     * Nothing should fail after this point
     */
    uint64_t carry = 0;
=======
    /*
     * Nothing should fail after this point
     */
    size_t output_length = aws_array_list_length(&output->digits);
    uint64_t carry = 0;

>>>>>>> 7772e226
    for (size_t i = 0; i < reserved_digits + 1; ++i) {
        uint32_t lhs_digit = 0;
        if (i < lhs_length) {
            aws_array_list_get_at(&lhs->digits, &lhs_digit, i);
        }

        uint32_t rhs_digit = 0;
        if (i < rhs_length) {
            aws_array_list_get_at(&rhs->digits, &rhs_digit, i);
        }

        uint64_t sum = carry + (uint64_t)lhs_digit + (uint64_t)rhs_digit;
        uint32_t final_digit = (uint32_t)(sum & LOWER_32_BIT_MASK);
        carry = (sum > LOWER_32_BIT_MASK) ? 1 : 0;

        /* this is how we support aliasing */
        if (i >= output_length) {
            aws_array_list_push_back(&output->digits, &final_digit);
        } else {
            aws_array_list_set_at(&output->digits, &final_digit, i);
        }
    }

    s_aws_bigint_trim_leading_zeros(output);

    return AWS_OP_SUCCESS;
}

/*
 * Subtracts the smaller magnitude from the larger magnitude.
 * Either succeeds or makes no (visible) change to output
 */
static int s_aws_bigint_subtract_magnitudes(
    struct aws_bigint *output,
    const struct aws_bigint *lhs,
    const struct aws_bigint *rhs,
    enum aws_bigint_ordering ordering) {

    AWS_PRECONDITION(aws_bigint_is_valid(output));
    AWS_PRECONDITION(aws_bigint_is_valid(lhs));
    AWS_PRECONDITION(aws_bigint_is_valid(rhs));

    if (ordering == AWS_BI_EQUAL_TO) {
        uint32_t zero = 0;
        aws_array_list_clear(&output->digits);
        aws_array_list_push_back(&output->digits, &zero);
        return AWS_OP_SUCCESS;
    }

    const struct aws_bigint *larger = lhs;
    const struct aws_bigint *smaller = rhs;
<<<<<<< HEAD
=======

>>>>>>> 7772e226
    if (ordering == AWS_BI_LESS_THAN) {
        larger = rhs;
        smaller = lhs;
    }

    size_t larger_length = aws_array_list_length(&larger->digits);
    size_t smaller_length = aws_array_list_length(&smaller->digits);
    AWS_FATAL_ASSERT(larger_length > 0);

    if (aws_array_list_ensure_capacity(&output->digits, larger_length - 1)) {
        return AWS_OP_ERR;
    }
    size_t output_length = aws_array_list_length(&output->digits);

    uint64_t borrow = 0;
    for (size_t i = 0; i < larger_length; ++i) {
        uint32_t larger_digit = 0;
        if (i < larger_length) {
            aws_array_list_get_at(&larger->digits, &larger_digit, i);
        }

        uint32_t smaller_digit = 0;
        if (i < smaller_length) {
            aws_array_list_get_at(&smaller->digits, &smaller_digit, i);
        }

        uint64_t difference = (uint64_t)larger_digit - (uint64_t)smaller_digit - borrow;
        uint32_t final_digit = (uint32_t)(difference & LOWER_32_BIT_MASK);
        borrow = (difference > LOWER_32_BIT_MASK) ? 1 : 0;

        /* this is how we support aliasing */
        if (i >= output_length) {
            aws_array_list_push_back(&output->digits, &final_digit);
        } else {
            aws_array_list_set_at(&output->digits, &final_digit, i);
        }
    }

    s_aws_bigint_trim_leading_zeros(output);

    return AWS_OP_SUCCESS;
}

int aws_bigint_add(struct aws_bigint *output, const struct aws_bigint *lhs, const struct aws_bigint *rhs) {
<<<<<<< HEAD
=======

>>>>>>> 7772e226
    AWS_PRECONDITION(aws_bigint_is_valid(output));
    AWS_PRECONDITION(aws_bigint_is_valid(lhs));
    AWS_PRECONDITION(aws_bigint_is_valid(rhs));

    int result = AWS_OP_ERR;

    /*
     * (1) Figure out what the sign should be
     * (2) Call either add or subtract (magnitudes) based on sign and magnitude comparison
     */
    int output_sign = 1;
    if (lhs->sign == rhs->sign) {
        /* positive + positive or negative + negative */
        output_sign = lhs->sign;
        if (s_aws_bigint_add_magnitudes(output, lhs, rhs)) {
            goto done;
        }
    } else {
        /* mixed signs; the final sign is the sign of the operand with the larger magnitude */
        enum aws_bigint_ordering ordering = s_aws_bigint_get_magnitude_ordering(lhs, rhs);
        if (ordering == AWS_BI_GREATER_THAN) {
            output_sign = lhs->sign;
        } else if (ordering == AWS_BI_LESS_THAN) {
            output_sign = rhs->sign;
        } /* else a + -a = 0, which by fiat we say has a positive sign, so do nothing */

        if (s_aws_bigint_subtract_magnitudes(output, lhs, rhs, ordering)) {
            goto done;
        }
    }

    output->sign = output_sign;
    result = AWS_OP_SUCCESS;

done:

    AWS_POSTCONDITION(aws_bigint_is_valid(output));
    AWS_POSTCONDITION(aws_bigint_is_valid(lhs));
    AWS_POSTCONDITION(aws_bigint_is_valid(rhs));

    return result;
}

int aws_bigint_subtract(struct aws_bigint *output, const struct aws_bigint *lhs, const struct aws_bigint *rhs) {
<<<<<<< HEAD
=======

>>>>>>> 7772e226
    AWS_PRECONDITION(aws_bigint_is_valid(output));
    AWS_PRECONDITION(aws_bigint_is_valid(lhs));
    AWS_PRECONDITION(aws_bigint_is_valid(rhs));

    int result = AWS_OP_ERR;

    /*
     * (1) Figure out what the sign should be
     * (2) Call either add or subtract (magnitudes) based on sign and magnitude comparison
     */
    int output_sign = 1;
    if (lhs->sign != rhs->sign) {
        /* positive - negative or negative - positive */
        output_sign = lhs->sign;
        if (s_aws_bigint_add_magnitudes(output, lhs, rhs)) {
            goto done;
        }
    } else {
        /* same sign; the final sign is a function of the lhs's sign and whichever operand is bigger*/
        enum aws_bigint_ordering ordering = s_aws_bigint_get_magnitude_ordering(lhs, rhs);
        if (ordering == AWS_BI_GREATER_THAN) {
            output_sign = lhs->sign;
        } else if (ordering == AWS_BI_LESS_THAN) {
            output_sign = -lhs->sign;
        } /* else a - a = 0, positive sign by fiat, so do nothing */

        if (s_aws_bigint_subtract_magnitudes(output, lhs, rhs, ordering)) {
            goto done;
        }
    }

    output->sign = output_sign;
    result = AWS_OP_SUCCESS;

done:

    AWS_POSTCONDITION(aws_bigint_is_valid(output));
    AWS_POSTCONDITION(aws_bigint_is_valid(lhs));
    AWS_POSTCONDITION(aws_bigint_is_valid(rhs));

    return result;
}

int aws_bigint_multiply(struct aws_bigint *output, const struct aws_bigint *lhs, const struct aws_bigint *rhs) {

    AWS_PRECONDITION(aws_bigint_is_valid(output));
    AWS_PRECONDITION(aws_bigint_is_valid(lhs));
    AWS_PRECONDITION(aws_bigint_is_valid(rhs));

    struct aws_allocator *allocator = output->digits.alloc;

    size_t lhs_length = aws_array_list_length(&lhs->digits);
    size_t rhs_length = aws_array_list_length(&rhs->digits);
    size_t digit_count_sum = lhs_length + rhs_length;

    if (aws_array_list_ensure_capacity(&output->digits, digit_count_sum)) {
        return AWS_OP_ERR;
    }

    struct aws_bigint *temp_output = aws_bigint_new_from_uint64(allocator, 0);
    if (temp_output == NULL) {
        return AWS_OP_ERR;
    }

    int result = AWS_OP_ERR;
    if (aws_array_list_ensure_capacity(&temp_output->digits, digit_count_sum)) {
        goto done;
    }

    /*
     * No way to fail beyond this point
     */

    /*
     * Pad with sufficient zeros to cover all possible digits that could be non zero in the final product
     * We do this so that when we add the current product digit into the accumulating product, there's already
     * a value there (0).  We could conditionally retrieve it too, but this keeps us from having to add
     * if-then checks around both the read and the write.
     *
     * Since we initialized this to zero at the top of the function, we only need to do this digit_count_sum - 1
     * times (there's already a single zero entry in the array list).
     */
    uint32_t zero = 0;
    for (size_t i = 0; i + 1 < digit_count_sum; ++i) {
        aws_array_list_push_back(&temp_output->digits, &zero);
    }

    for (size_t i = 0; i < lhs_length; ++i) {
        uint32_t lhs_digit = 0;
        aws_array_list_get_at(&lhs->digits, &lhs_digit, i);

        /* Multiply "lhs_digit * rhs" and add into temp_output at the appropriate offset */
        uint64_t carry = 0;
        for (size_t j = 0; j < rhs_length; ++j) {
            uint32_t rhs_digit = 0;
            aws_array_list_get_at(&rhs->digits, &rhs_digit, j);

            uint32_t output_digit = 0;
            aws_array_list_get_at(&temp_output->digits, &output_digit, i + j);

            /* multiply-and-add a single digit pair */
            uint64_t product_digit = (uint64_t)lhs_digit * (uint64_t)rhs_digit + carry + (uint64_t)output_digit;
            uint32_t final_product_digit = (uint32_t)(product_digit & LOWER_32_BIT_MASK);
            carry = (product_digit >> 32);

            aws_array_list_set_at(&temp_output->digits, &final_product_digit, i + j);
        }

        if (carry > 0) {
            uint32_t carry_digit = (uint32_t)carry; /* safe */
            /* we can set_at here because we know the existing value must be zero */
            aws_array_list_set_at(&temp_output->digits, &carry_digit, i + rhs_length);
        }
    }

    s_aws_bigint_trim_leading_zeros(temp_output);

    if ((lhs->sign == rhs->sign) || aws_bigint_is_zero(temp_output)) {
        output->sign = 1;
    } else {
        output->sign = -1;
    }

    aws_array_list_swap_contents(&temp_output->digits, &output->digits);

    result = AWS_OP_SUCCESS;

done:

    aws_bigint_destroy(temp_output);

    AWS_POSTCONDITION(aws_bigint_is_valid(output));
    AWS_POSTCONDITION(aws_bigint_is_valid(lhs));
    AWS_POSTCONDITION(aws_bigint_is_valid(rhs));

    return result;
}

/* this function can't fail */
void aws_bigint_shift_right(struct aws_bigint *bigint, size_t shift_amount) {
    AWS_PRECONDITION(aws_bigint_is_valid(bigint));

    size_t digit_count = aws_array_list_length(&bigint->digits);

    /*
     * Break the shift into two parts:
     *  (1) base_shift_count = whole digit shifts (shift_amount / BASE_BITS)
     *  (2) bit_shift_count = leftover amount (shift_amount % BASE_BITS), 0 <= bit_shifts < BASE_BITS
     */
    size_t base_shift_count = shift_amount / BASE_BITS;
    uint32_t bit_shift_count = (uint32_t)(shift_amount % BASE_BITS);

    /* is it guaranteed to be zero? */
    if (base_shift_count >= digit_count) {
        aws_array_list_clear(&bigint->digits);

        uint32_t zero_digit = 0;
        aws_array_list_push_back(&bigint->digits, &zero_digit);
        bigint->sign = 1;

        AWS_POSTCONDITION(aws_bigint_is_valid(bigint));
        return;
    }

    /* move whole digits base_shift_count places.  This could be replaced by a memmove but that seems sketchy. */
    if (base_shift_count > 0) {
        size_t copy_count = digit_count - base_shift_count;

        for (size_t i = 0; i < copy_count; ++i) {
            uint32_t source_digit = 0;
            aws_array_list_get_at(&bigint->digits, &source_digit, i + base_shift_count);
            aws_array_list_set_at(&bigint->digits, &source_digit, i);
        }

        /* pop base_shift_count digits from the end */
        for (size_t i = 0; i < base_shift_count; i++) {
            aws_array_list_pop_back(&bigint->digits);
        }
    }

    /* now do a bit shift for the remaining amount */
    if (bit_shift_count > 0) {

        /* how many digits are left? */
        digit_count = digit_count - base_shift_count;

        /* shifts and masks to build the new digits */
        uint32_t low_mask = (1U << bit_shift_count) - 1;
<<<<<<< HEAD
        uint32_t high_shift = (BASE_BITS - bit_shift_count);
=======
        uint32_t high_shift = (uint32_t)(BASE_BITS - bit_shift_count);
>>>>>>> 7772e226

        /* loop from low to high, shifting down and bringing in the appropriate bits from the next digit */
        uint32_t current_digit = 0;
        aws_array_list_get_at(&bigint->digits, &current_digit, 0);
        for (size_t i = 0; i < digit_count; ++i) {
            uint32_t next_digit = 0;
            if (i + 1 < digit_count) {
                aws_array_list_get_at(&bigint->digits, &next_digit, i + 1);
            }

            current_digit >>= bit_shift_count;
            uint32_t new_current_high_bits = (next_digit & low_mask) << high_shift;

            uint32_t final_digit = current_digit | new_current_high_bits;
            aws_array_list_set_at(&bigint->digits, &final_digit, i);

            current_digit = next_digit;
        }
    }

    s_aws_bigint_trim_leading_zeros(bigint);

    AWS_POSTCONDITION(aws_bigint_is_valid(bigint));
}

int aws_bigint_shift_left(struct aws_bigint *bigint, size_t shift_amount) {
    AWS_PRECONDITION(aws_bigint_is_valid(bigint));

    size_t digit_count = aws_array_list_length(&bigint->digits);

    /*
     * Break the shift into two parts:
     *  (1) base_shift_count = while digit copies (shift_amount / BASE_BITS)
     *  (2) bit_shift_count = remainder (shift_amount % BASE_BITS), 0 <= bit_shifts < BASE_BITS
     */
    size_t base_shift_count = shift_amount / BASE_BITS;
    uint32_t bit_shift_count = (uint32_t)(shift_amount % BASE_BITS);

    /* I hate this API, technically we're reserving (digit_count + base_shift_count + 1) */
    if (aws_array_list_ensure_capacity(&bigint->digits, digit_count + base_shift_count)) {
        AWS_POSTCONDITION(aws_bigint_is_valid(bigint));
        return AWS_OP_ERR;
    }

    /* can't fail beyond this point */

    /* do the bit_shift_count part first */
    if (bit_shift_count > 0) {
<<<<<<< HEAD
        uint32_t high_shift = BASE_BITS - bit_shift_count;
=======
        uint32_t high_shift = (uint32_t)(BASE_BITS - bit_shift_count);
>>>>>>> 7772e226
        uint32_t low_bits = 0;
        for (size_t i = 0; i < digit_count; ++i) {
            uint32_t current_digit = 0;
            aws_array_list_get_at(&bigint->digits, &current_digit, i);

            uint32_t final_digit = (current_digit << bit_shift_count) | low_bits;
            aws_array_list_set_at(&bigint->digits, &final_digit, i);

            low_bits = current_digit >> high_shift;
        }

        if (low_bits > 0) {
            aws_array_list_push_back(&bigint->digits, &low_bits);
        }
    }

    /* do the multiple of 32 bit shift part by copying */
    if (base_shift_count > 0) {
        /* first push enough placeholder zeroes on to the end */
        for (size_t i = 0; i < base_shift_count; ++i) {
            uint32_t zero_digit = 0;
            aws_array_list_push_back(&bigint->digits, &zero_digit);
        }

        digit_count = aws_array_list_length(&bigint->digits);

        /* high to low, copy whole digits base_shift_count places apart, writing zeros appropriately */
        for (size_t i = 0; i < digit_count; ++i) {
            size_t dest_index = digit_count - i - 1;
            uint32_t source_digit = 0;
            if (dest_index >= base_shift_count) {
                aws_array_list_get_at(&bigint->digits, &source_digit, dest_index - base_shift_count);
            }

            aws_array_list_set_at(&bigint->digits, &source_digit, dest_index);
        }
    }

    s_aws_bigint_trim_leading_zeros(bigint);

    AWS_POSTCONDITION(aws_bigint_is_valid(bigint));

    return AWS_OP_SUCCESS;
}

/*
 * Division
 */

/*
 * The basic, general algorithm for bigint division requires a divisor to be at least two digits in order for its
 * quotient digit calculations to be mathematically accurate.  This isn't a big deal since it turns out division by
 * a single-digit divisor is pretty easy.  That special case is handled here.
 */
static int s_aws_bigint_divide_by_single_digit(
    struct aws_bigint *quotient,
    struct aws_bigint *remainder,
    const struct aws_bigint *dividend,
    uint32_t divisor) {

    AWS_PRECONDITION(aws_bigint_is_valid(quotient));
    AWS_PRECONDITION(aws_bigint_is_valid(remainder));
    AWS_PRECONDITION(aws_bigint_is_valid(dividend));

<<<<<<< HEAD
    size_t quotient_length = aws_array_list_length(&dividend->digits);
=======
    const size_t quotient_length = aws_array_list_length(&dividend->digits);
>>>>>>> 7772e226

    struct aws_bigint *temp_quotient = s_aws_bigint_new_reserved(quotient->digits.alloc, quotient_length);
    if (temp_quotient == NULL) {
        return AWS_OP_ERR;
    }

<<<<<<< HEAD
    uint64_t wide_divisor = divisor;
=======
    const uint64_t wide_divisor = divisor;
>>>>>>> 7772e226
    uint64_t current_remainder = 0;
    for (size_t i = 0; i < quotient_length; ++i) {

        /* highest order to lowest order digit */
        uint32_t current_dividend_digit = 0;
        aws_array_list_get_at(&dividend->digits, &current_dividend_digit, quotient_length - 1 - i);

<<<<<<< HEAD
        uint64_t two_digit_dividend = (current_remainder << BASE_BITS) + current_dividend_digit;

        uint32_t quotient_digit = (uint32_t)(two_digit_dividend / wide_divisor);
=======
        const uint64_t two_digit_dividend = (current_remainder << BASE_BITS) + current_dividend_digit;

        const uint32_t quotient_digit = (uint32_t)(two_digit_dividend / wide_divisor);
>>>>>>> 7772e226
        aws_array_list_set_at(&temp_quotient->digits, &quotient_digit, quotient_length - 1 - i);

        current_remainder = two_digit_dividend % wide_divisor;
    }

    s_aws_bigint_trim_leading_zeros(temp_quotient);

    aws_array_list_swap_contents(&temp_quotient->digits, &quotient->digits);
    quotient->sign = 1;

<<<<<<< HEAD
    uint32_t final_remainder = (uint32_t)current_remainder;
=======
    const uint32_t final_remainder = (uint32_t)current_remainder;
>>>>>>> 7772e226
    aws_array_list_clear(&remainder->digits);
    aws_array_list_push_back(&remainder->digits, &final_remainder);
    remainder->sign = 1;

    aws_bigint_destroy(temp_quotient);

    AWS_POSTCONDITION(aws_bigint_is_valid(quotient));
    AWS_POSTCONDITION(aws_bigint_is_valid(remainder));
    AWS_POSTCONDITION(aws_bigint_is_valid(dividend));

    return AWS_OP_SUCCESS;
}

/*
 * The general division algorithm requires the divisor to be at least half the base.  In our implementation we shift
 * the operands left (x 2) until the divisor's high bit is set.
 */
static uint32_t s_compute_divisor_normalization_shift(const struct aws_bigint *bigint) {
    AWS_PRECONDITION(aws_bigint_is_valid(bigint));

<<<<<<< HEAD
    size_t digit_count = aws_array_list_length(&bigint->digits);
=======
    const size_t digit_count = aws_array_list_length(&bigint->digits);
>>>>>>> 7772e226
    AWS_FATAL_ASSERT(digit_count > 0);

    uint32_t high_digit = 0;
    aws_array_list_get_at(&bigint->digits, &high_digit, digit_count - 1);
    AWS_FATAL_ASSERT(high_digit > 0);

    uint32_t shift_count = 0;
    while ((high_digit & DIVISION_NORMALIZATION_BIT_MASK) == 0) {
        high_digit <<= 1;
        ++shift_count;
    }

    AWS_POSTCONDITION(aws_bigint_is_valid(bigint));

    return shift_count;
}

/*
 * General algorithm requirements/assumptions:
 *   (1) lhs >= rhs
 *   (2) lhs, rhs both positive
 *   (3) rhs is at least two digits in length
 *   (4) lhs, rhs have been normalized so that rhs's high order digit has the high bit set
 *   (5) lhs is at least one digit longer than rhs
 *
 * Additional points:
 *   (1) lhs may temporarily have a leading zero digit (to satisfy requirement 5)
 *
 * Side effects:
 *   (1) lhs is destructively modified to the remainder and then swapped with the "remainder" parameter
 *
 * Implementation based on Algorithm D, steps D2 - D7, in section 4.3.1 of AoCP Vol 2.
 * Steps D1, D8 are performed by the caller.
 */
static int s_aws_bigint_normalized_divide(
    struct aws_bigint **quotient,
    struct aws_bigint **remainder,
    struct aws_bigint *lhs,
    const struct aws_bigint *rhs) {

    AWS_PRECONDITION(aws_bigint_is_valid(lhs));
    AWS_PRECONDITION(aws_bigint_is_valid(rhs));

<<<<<<< HEAD
    size_t lhs_digit_count = aws_array_list_length(&lhs->digits);
    size_t rhs_digit_count = aws_array_list_length(&rhs->digits);
    AWS_FATAL_ASSERT(lhs_digit_count > rhs_digit_count); /* padding by zero */
    AWS_FATAL_ASSERT(rhs_digit_count >= 2);

    size_t quotient_digit_count = lhs_digit_count - rhs_digit_count;
=======
    /*
     * Requirements referenced above
     */

    /* Requirement (1) */
    AWS_FATAL_ASSERT(s_aws_bigint_get_magnitude_ordering(lhs, rhs) != AWS_BI_LESS_THAN);

    /* Requirement (2) */
    AWS_FATAL_ASSERT(aws_bigint_is_positive(lhs));
    AWS_FATAL_ASSERT(aws_bigint_is_positive(rhs));

    const size_t lhs_digit_count = aws_array_list_length(&lhs->digits);
    const size_t rhs_digit_count = aws_array_list_length(&rhs->digits);
    /* Requirement (5) */
    AWS_FATAL_ASSERT(lhs_digit_count > rhs_digit_count);
    /* Requirement (3) */
    AWS_FATAL_ASSERT(rhs_digit_count >= 2);

    const size_t quotient_digit_count = lhs_digit_count - rhs_digit_count;
>>>>>>> 7772e226

    *quotient = s_aws_bigint_new_reserved(lhs->digits.alloc, quotient_digit_count);
    *remainder = aws_bigint_new_from_uint64(lhs->digits.alloc, 0);
    if (*quotient == NULL || *remainder == NULL) {
        return AWS_OP_ERR;
    }

    uint32_t divisor_high_digit = 0;
    aws_array_list_get_at(&rhs->digits, &divisor_high_digit, rhs_digit_count - 1);

<<<<<<< HEAD
    uint32_t divisor_almost_high_digit = 0;
    aws_array_list_get_at(&rhs->digits, &divisor_almost_high_digit, rhs_digit_count - 2);

    uint64_t base = 1ULL << BASE_BITS;

    for (size_t i = 0; i < quotient_digit_count; ++i) {
        size_t lhs_index = lhs_digit_count - i - 1;
=======
    /* Requirement (4) */
    AWS_FATAL_ASSERT((divisor_high_digit & DIVISION_NORMALIZATION_BIT_MASK) != 0);

    uint32_t divisor_almost_high_digit = 0;
    aws_array_list_get_at(&rhs->digits, &divisor_almost_high_digit, rhs_digit_count - 2);

    const uint64_t base = 1ULL << BASE_BITS;

    for (size_t i = 0; i < quotient_digit_count; ++i) {
        const size_t lhs_index = lhs_digit_count - i - 1;
>>>>>>> 7772e226

        AWS_FATAL_ASSERT(lhs_index >= 2);

        uint32_t highest_digit = 0;
        uint32_t second_highest_digit = 0;
        uint32_t third_highest_digit = 0;
        aws_array_list_get_at(&lhs->digits, &highest_digit, lhs_index);
        aws_array_list_get_at(&lhs->digits, &second_highest_digit, lhs_index - 1);
        aws_array_list_get_at(&lhs->digits, &third_highest_digit, lhs_index - 2);

        /* D3 - Calculate q_hat */
<<<<<<< HEAD
        uint64_t q_dividend = ((uint64_t)highest_digit << BASE_BITS) + (uint64_t)second_highest_digit;
=======
        const uint64_t q_dividend = ((uint64_t)highest_digit << BASE_BITS) + (uint64_t)second_highest_digit;
>>>>>>> 7772e226
        uint64_t q_guess = q_dividend / (uint64_t)divisor_high_digit;
        uint64_t r_guess = q_dividend % (uint64_t)divisor_high_digit;

        while (q_guess >= base || q_guess * divisor_almost_high_digit > base * r_guess + third_highest_digit) {
            --q_guess;
            r_guess += divisor_high_digit;
            if (r_guess >= base) {
                break;
            }
        }

        /* D4 - Multiply and subtract */
        uint64_t borrow = 0;
        for (size_t j = 0; j < rhs_digit_count + 1; ++j) {
            uint32_t divisor_digit = 0;
            if (j < rhs_digit_count) {
                aws_array_list_get_at(&rhs->digits, &divisor_digit, j);
            }

            uint32_t current_digit = 0;
            aws_array_list_get_at(&lhs->digits, &current_digit, lhs_index - rhs_digit_count + j);

<<<<<<< HEAD
            uint64_t product_digit = q_guess * divisor_digit;

            uint64_t difference = (uint64_t)current_digit - product_digit - borrow;
=======
            const uint64_t product_digit = q_guess * divisor_digit;

            const uint64_t difference = (uint64_t)current_digit - product_digit - borrow;
>>>>>>> 7772e226

            current_digit = (uint32_t)(difference & LOWER_32_BIT_MASK);
            borrow = (base - (difference >> BASE_BITS)) & LOWER_32_BIT_MASK;

            aws_array_list_set_at(&lhs->digits, &current_digit, lhs_index - rhs_digit_count + j);
        }

        /* D5,6 - If remainder negative perform add back step */
        if (borrow > 0) {
            --q_guess;
            uint64_t carry = 0;
            for (size_t j = 0; j < rhs_digit_count + 1; ++j) {
                uint32_t divisor_digit = 0;
                if (j < rhs_digit_count) {
                    aws_array_list_get_at(&rhs->digits, &divisor_digit, j);
                }

                uint32_t current_digit = 0;
                aws_array_list_get_at(&lhs->digits, &current_digit, lhs_index - rhs_digit_count + j);

<<<<<<< HEAD
                uint64_t digit_sum = (uint64_t)divisor_digit + (uint64_t)current_digit + carry;
=======
                const uint64_t digit_sum = (uint64_t)divisor_digit + (uint64_t)current_digit + carry;
>>>>>>> 7772e226
                carry = digit_sum >> BASE_BITS;
                current_digit = (uint32_t)(digit_sum & LOWER_32_BIT_MASK);

                aws_array_list_set_at(&lhs->digits, &current_digit, lhs_index - rhs_digit_count + j);
            }

            AWS_FATAL_ASSERT(carry > 0);
        }

<<<<<<< HEAD
        uint32_t final_q = (uint32_t)q_guess;
=======
        const uint32_t final_q = (uint32_t)q_guess;
>>>>>>> 7772e226
        aws_array_list_set_at(&(*quotient)->digits, &final_q, quotient_digit_count - i - 1);
    }

    /* copy the remainder which is currently in lhs */
    aws_array_list_clear(&(*remainder)->digits);
    for (size_t i = 0; i < rhs_digit_count; ++i) {
        uint32_t remainder_digit = 0;
        aws_array_list_get_at(&lhs->digits, &remainder_digit, i);

        aws_array_list_push_back(&(*remainder)->digits, &remainder_digit);
    }

    s_aws_bigint_trim_leading_zeros(*quotient);
    s_aws_bigint_trim_leading_zeros(*remainder);

    return AWS_OP_SUCCESS;
}

int aws_bigint_divide(
    struct aws_bigint *quotient,
    struct aws_bigint *remainder,
    const struct aws_bigint *lhs,
    const struct aws_bigint *rhs) {

    AWS_PRECONDITION(quotient == NULL || aws_bigint_is_valid(quotient));
    AWS_PRECONDITION(remainder == NULL || aws_bigint_is_valid(remainder));
    AWS_PRECONDITION(aws_bigint_is_valid(lhs));
    AWS_PRECONDITION(aws_bigint_is_valid(rhs));

    /* Step 1 - handle bad operands */
    if (aws_bigint_is_zero(rhs)) {
        return aws_raise_error(AWS_ERROR_DIVIDE_BY_ZERO);
    }

    /*
     * No negative numbers for now.
     *
     * Remove this restriction in the future, but right now this simplifies things.
     */
    if (aws_bigint_is_negative(lhs) || aws_bigint_is_negative(rhs)) {
        return aws_raise_error(AWS_ERROR_INVALID_ARGUMENT);
    }

    /*
     * Step 2 - handle special cases:
     *   (1) Single digit divisor
     *   (2) Zero-valued quotient
     */

    /* single digit divisor */
    if (aws_array_list_length(&rhs->digits) == 1) {
        uint32_t digit = 0;
        aws_array_list_get_at(&rhs->digits, &digit, 0);
        return s_aws_bigint_divide_by_single_digit(quotient, remainder, lhs, digit);
    }

    struct aws_bigint *temp_quotient = NULL;
    struct aws_bigint *temp_remainder = NULL;
    struct aws_bigint *normalized_rhs = NULL;
    struct aws_bigint *normalized_lhs = aws_bigint_new_from_copy(lhs);
    if (normalized_lhs == NULL) {
        return AWS_OP_ERR;
    }

    int result = AWS_OP_ERR;

    /* handle zero-valued quotient */
    if (s_aws_bigint_get_magnitude_ordering(lhs, rhs) == AWS_BI_LESS_THAN) {
        /* can't fail from here on out, perform side effects */
        if (remainder != NULL) {
            aws_array_list_swap_contents(&normalized_lhs->digits, &remainder->digits);
            remainder->sign = 1;
        }

        if (quotient != NULL) {
            aws_array_list_clear(&quotient->digits);

            uint32_t zero_digit = 0;
            aws_array_list_push_back(&quotient->digits, &zero_digit);
            quotient->sign = 1;
        }

        result = AWS_OP_SUCCESS;
        goto done;
    }

    normalized_rhs = aws_bigint_new_from_copy(rhs);
    if (normalized_rhs == NULL) {
        goto done;
    }

    /* Step 3 - normalize lhs, rhs */
    /*
     * We normalize via bit shifting rather than arbitrary multiplication.  Normalization is the process where we
     * multiply both sides by a constant factor (here a power of 2) such that the divisor has its high bit set.  This
     * is equivalent to the requirement in AoCP 4.3.1 that the divisor's high digit is at least half the numeric base.
     *
     * Normalization enables our single digit quotient estimate to always be either exactly correct or 1 or 2 too large
     * regardless of the base used.
     */
<<<<<<< HEAD
    uint32_t normalization_shift = s_compute_divisor_normalization_shift(rhs);
=======
    const uint32_t normalization_shift = s_compute_divisor_normalization_shift(rhs);
>>>>>>> 7772e226
    if (aws_bigint_shift_left(normalized_lhs, normalization_shift)) {
        goto done;
    }

    /*
     * We add an empty zero high order digit because the algorithm works by estimating q based on the two highest
     * digits in the dividend.  But even after normalization, the two highest digits divided by the highest
     * digit in the divisor can still be wayyyy bigger than b.
     *
     * Consider 99 / 5 which is already normalized (base 10).  Clearly the first quotient digit should be based on 9/5
     * and not 99/5.  At the same time, 22 / 5 is already normalized, and clearly the first quotient digit should be
     * based on 22/5 and not 2/5.  At the same time, basing it on 2/5 doesn't hurt since it only ends up adding a
     * leading zero which will be trimmed in the end.
     *
     * So unconditionally adding a zero doesn't ever hurt, but corrects some cases.  "Incorrectly" adding a zero
     * causes us to run an extra iteration of the divide loop, yielding a leading zero on the quotient.
     *
     */
    uint32_t zero_digit = 0;
    aws_array_list_push_back(&normalized_lhs->digits, &zero_digit);

    if (aws_bigint_shift_left(normalized_rhs, normalization_shift)) {
        goto done;
    }

    /* Step 4 - divide */
    if (s_aws_bigint_normalized_divide(&temp_quotient, &temp_remainder, normalized_lhs, normalized_rhs)) {
        goto done;
    }

    AWS_FATAL_ASSERT(aws_bigint_is_valid(temp_quotient) && aws_bigint_is_valid(temp_remainder));

    /* Step 5 - quotient is correct, remainder is wack, so unnormalize remainder */
    aws_bigint_shift_right(temp_remainder, normalization_shift);

    /* Step 6 - write to outputs */
    if (quotient != NULL) {
        aws_array_list_swap_contents(&temp_quotient->digits, &quotient->digits);
        quotient->sign = 1;
    }

    if (remainder != NULL) {
        aws_array_list_swap_contents(&temp_remainder->digits, &remainder->digits);
        remainder->sign = 1;
    }

    result = AWS_OP_SUCCESS;

done:

    aws_bigint_destroy(normalized_lhs);
    aws_bigint_destroy(normalized_rhs);
    aws_bigint_destroy(temp_quotient);
    aws_bigint_destroy(temp_remainder);

    AWS_POSTCONDITION(quotient == NULL || aws_bigint_is_valid(quotient));
    AWS_POSTCONDITION(remainder == NULL || aws_bigint_is_valid(remainder));
    AWS_POSTCONDITION(aws_bigint_is_valid(lhs));
    AWS_POSTCONDITION(aws_bigint_is_valid(rhs));

    return result;
}<|MERGE_RESOLUTION|>--- conflicted
+++ resolved
@@ -725,21 +725,12 @@
         return AWS_OP_ERR;
     }
 
-<<<<<<< HEAD
-    size_t output_length = aws_array_list_length(&output->digits);
-
-    /*
-     * Nothing should fail after this point
-     */
-    uint64_t carry = 0;
-=======
     /*
      * Nothing should fail after this point
      */
     size_t output_length = aws_array_list_length(&output->digits);
     uint64_t carry = 0;
 
->>>>>>> 7772e226
     for (size_t i = 0; i < reserved_digits + 1; ++i) {
         uint32_t lhs_digit = 0;
         if (i < lhs_length) {
@@ -791,10 +782,6 @@
 
     const struct aws_bigint *larger = lhs;
     const struct aws_bigint *smaller = rhs;
-<<<<<<< HEAD
-=======
-
->>>>>>> 7772e226
     if (ordering == AWS_BI_LESS_THAN) {
         larger = rhs;
         smaller = lhs;
@@ -839,10 +826,6 @@
 }
 
 int aws_bigint_add(struct aws_bigint *output, const struct aws_bigint *lhs, const struct aws_bigint *rhs) {
-<<<<<<< HEAD
-=======
-
->>>>>>> 7772e226
     AWS_PRECONDITION(aws_bigint_is_valid(output));
     AWS_PRECONDITION(aws_bigint_is_valid(lhs));
     AWS_PRECONDITION(aws_bigint_is_valid(rhs));
@@ -887,10 +870,6 @@
 }
 
 int aws_bigint_subtract(struct aws_bigint *output, const struct aws_bigint *lhs, const struct aws_bigint *rhs) {
-<<<<<<< HEAD
-=======
-
->>>>>>> 7772e226
     AWS_PRECONDITION(aws_bigint_is_valid(output));
     AWS_PRECONDITION(aws_bigint_is_valid(lhs));
     AWS_PRECONDITION(aws_bigint_is_valid(rhs));
@@ -1079,11 +1058,7 @@
 
         /* shifts and masks to build the new digits */
         uint32_t low_mask = (1U << bit_shift_count) - 1;
-<<<<<<< HEAD
-        uint32_t high_shift = (BASE_BITS - bit_shift_count);
-=======
         uint32_t high_shift = (uint32_t)(BASE_BITS - bit_shift_count);
->>>>>>> 7772e226
 
         /* loop from low to high, shifting down and bringing in the appropriate bits from the next digit */
         uint32_t current_digit = 0;
@@ -1132,11 +1107,7 @@
 
     /* do the bit_shift_count part first */
     if (bit_shift_count > 0) {
-<<<<<<< HEAD
-        uint32_t high_shift = BASE_BITS - bit_shift_count;
-=======
         uint32_t high_shift = (uint32_t)(BASE_BITS - bit_shift_count);
->>>>>>> 7772e226
         uint32_t low_bits = 0;
         for (size_t i = 0; i < digit_count; ++i) {
             uint32_t current_digit = 0;
@@ -1200,23 +1171,15 @@
     AWS_PRECONDITION(aws_bigint_is_valid(quotient));
     AWS_PRECONDITION(aws_bigint_is_valid(remainder));
     AWS_PRECONDITION(aws_bigint_is_valid(dividend));
-
-<<<<<<< HEAD
-    size_t quotient_length = aws_array_list_length(&dividend->digits);
-=======
+  
     const size_t quotient_length = aws_array_list_length(&dividend->digits);
->>>>>>> 7772e226
 
     struct aws_bigint *temp_quotient = s_aws_bigint_new_reserved(quotient->digits.alloc, quotient_length);
     if (temp_quotient == NULL) {
         return AWS_OP_ERR;
     }
 
-<<<<<<< HEAD
-    uint64_t wide_divisor = divisor;
-=======
     const uint64_t wide_divisor = divisor;
->>>>>>> 7772e226
     uint64_t current_remainder = 0;
     for (size_t i = 0; i < quotient_length; ++i) {
 
@@ -1224,15 +1187,9 @@
         uint32_t current_dividend_digit = 0;
         aws_array_list_get_at(&dividend->digits, &current_dividend_digit, quotient_length - 1 - i);
 
-<<<<<<< HEAD
-        uint64_t two_digit_dividend = (current_remainder << BASE_BITS) + current_dividend_digit;
-
-        uint32_t quotient_digit = (uint32_t)(two_digit_dividend / wide_divisor);
-=======
         const uint64_t two_digit_dividend = (current_remainder << BASE_BITS) + current_dividend_digit;
-
         const uint32_t quotient_digit = (uint32_t)(two_digit_dividend / wide_divisor);
->>>>>>> 7772e226
+
         aws_array_list_set_at(&temp_quotient->digits, &quotient_digit, quotient_length - 1 - i);
 
         current_remainder = two_digit_dividend % wide_divisor;
@@ -1243,11 +1200,8 @@
     aws_array_list_swap_contents(&temp_quotient->digits, &quotient->digits);
     quotient->sign = 1;
 
-<<<<<<< HEAD
-    uint32_t final_remainder = (uint32_t)current_remainder;
-=======
     const uint32_t final_remainder = (uint32_t)current_remainder;
->>>>>>> 7772e226
+
     aws_array_list_clear(&remainder->digits);
     aws_array_list_push_back(&remainder->digits, &final_remainder);
     remainder->sign = 1;
@@ -1268,11 +1222,7 @@
 static uint32_t s_compute_divisor_normalization_shift(const struct aws_bigint *bigint) {
     AWS_PRECONDITION(aws_bigint_is_valid(bigint));
 
-<<<<<<< HEAD
-    size_t digit_count = aws_array_list_length(&bigint->digits);
-=======
     const size_t digit_count = aws_array_list_length(&bigint->digits);
->>>>>>> 7772e226
     AWS_FATAL_ASSERT(digit_count > 0);
 
     uint32_t high_digit = 0;
@@ -1316,14 +1266,6 @@
     AWS_PRECONDITION(aws_bigint_is_valid(lhs));
     AWS_PRECONDITION(aws_bigint_is_valid(rhs));
 
-<<<<<<< HEAD
-    size_t lhs_digit_count = aws_array_list_length(&lhs->digits);
-    size_t rhs_digit_count = aws_array_list_length(&rhs->digits);
-    AWS_FATAL_ASSERT(lhs_digit_count > rhs_digit_count); /* padding by zero */
-    AWS_FATAL_ASSERT(rhs_digit_count >= 2);
-
-    size_t quotient_digit_count = lhs_digit_count - rhs_digit_count;
-=======
     /*
      * Requirements referenced above
      */
@@ -1343,7 +1285,6 @@
     AWS_FATAL_ASSERT(rhs_digit_count >= 2);
 
     const size_t quotient_digit_count = lhs_digit_count - rhs_digit_count;
->>>>>>> 7772e226
 
     *quotient = s_aws_bigint_new_reserved(lhs->digits.alloc, quotient_digit_count);
     *remainder = aws_bigint_new_from_uint64(lhs->digits.alloc, 0);
@@ -1354,27 +1295,16 @@
     uint32_t divisor_high_digit = 0;
     aws_array_list_get_at(&rhs->digits, &divisor_high_digit, rhs_digit_count - 1);
 
-<<<<<<< HEAD
+    /* Requirement (4) */
+    AWS_FATAL_ASSERT((divisor_high_digit & DIVISION_NORMALIZATION_BIT_MASK) != 0);
+
     uint32_t divisor_almost_high_digit = 0;
     aws_array_list_get_at(&rhs->digits, &divisor_almost_high_digit, rhs_digit_count - 2);
 
-    uint64_t base = 1ULL << BASE_BITS;
-
-    for (size_t i = 0; i < quotient_digit_count; ++i) {
-        size_t lhs_index = lhs_digit_count - i - 1;
-=======
-    /* Requirement (4) */
-    AWS_FATAL_ASSERT((divisor_high_digit & DIVISION_NORMALIZATION_BIT_MASK) != 0);
-
-    uint32_t divisor_almost_high_digit = 0;
-    aws_array_list_get_at(&rhs->digits, &divisor_almost_high_digit, rhs_digit_count - 2);
-
     const uint64_t base = 1ULL << BASE_BITS;
 
     for (size_t i = 0; i < quotient_digit_count; ++i) {
         const size_t lhs_index = lhs_digit_count - i - 1;
->>>>>>> 7772e226
-
         AWS_FATAL_ASSERT(lhs_index >= 2);
 
         uint32_t highest_digit = 0;
@@ -1385,11 +1315,7 @@
         aws_array_list_get_at(&lhs->digits, &third_highest_digit, lhs_index - 2);
 
         /* D3 - Calculate q_hat */
-<<<<<<< HEAD
-        uint64_t q_dividend = ((uint64_t)highest_digit << BASE_BITS) + (uint64_t)second_highest_digit;
-=======
         const uint64_t q_dividend = ((uint64_t)highest_digit << BASE_BITS) + (uint64_t)second_highest_digit;
->>>>>>> 7772e226
         uint64_t q_guess = q_dividend / (uint64_t)divisor_high_digit;
         uint64_t r_guess = q_dividend % (uint64_t)divisor_high_digit;
 
@@ -1412,15 +1338,8 @@
             uint32_t current_digit = 0;
             aws_array_list_get_at(&lhs->digits, &current_digit, lhs_index - rhs_digit_count + j);
 
-<<<<<<< HEAD
-            uint64_t product_digit = q_guess * divisor_digit;
-
-            uint64_t difference = (uint64_t)current_digit - product_digit - borrow;
-=======
             const uint64_t product_digit = q_guess * divisor_digit;
-
             const uint64_t difference = (uint64_t)current_digit - product_digit - borrow;
->>>>>>> 7772e226
 
             current_digit = (uint32_t)(difference & LOWER_32_BIT_MASK);
             borrow = (base - (difference >> BASE_BITS)) & LOWER_32_BIT_MASK;
@@ -1441,11 +1360,8 @@
                 uint32_t current_digit = 0;
                 aws_array_list_get_at(&lhs->digits, &current_digit, lhs_index - rhs_digit_count + j);
 
-<<<<<<< HEAD
-                uint64_t digit_sum = (uint64_t)divisor_digit + (uint64_t)current_digit + carry;
-=======
                 const uint64_t digit_sum = (uint64_t)divisor_digit + (uint64_t)current_digit + carry;
->>>>>>> 7772e226
+
                 carry = digit_sum >> BASE_BITS;
                 current_digit = (uint32_t)(digit_sum & LOWER_32_BIT_MASK);
 
@@ -1455,11 +1371,7 @@
             AWS_FATAL_ASSERT(carry > 0);
         }
 
-<<<<<<< HEAD
-        uint32_t final_q = (uint32_t)q_guess;
-=======
         const uint32_t final_q = (uint32_t)q_guess;
->>>>>>> 7772e226
         aws_array_list_set_at(&(*quotient)->digits, &final_q, quotient_digit_count - i - 1);
     }
 
@@ -1560,11 +1472,7 @@
      * Normalization enables our single digit quotient estimate to always be either exactly correct or 1 or 2 too large
      * regardless of the base used.
      */
-<<<<<<< HEAD
-    uint32_t normalization_shift = s_compute_divisor_normalization_shift(rhs);
-=======
     const uint32_t normalization_shift = s_compute_divisor_normalization_shift(rhs);
->>>>>>> 7772e226
     if (aws_bigint_shift_left(normalized_lhs, normalization_shift)) {
         goto done;
     }
