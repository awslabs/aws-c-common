/*
 * Copyright 2010-2018 Amazon.com, Inc. or its affiliates. All Rights Reserved.
 *
 * Licensed under the Apache License, Version 2.0 (the "License").
 * You may not use this file except in compliance with the License.
 * A copy of the License is located at
 *
 *  http://aws.amazon.com/apache2.0
 *
 * or in the "license" file accompanying this file. This file is distributed
 * on an "AS IS" BASIS, WITHOUT WARRANTIES OR CONDITIONS OF ANY KIND, either
 * express or implied. See the License for the specific language governing
 * permissions and limitations under the License.
 */
#include <aws/common/bigint.h>

#define BASE_BITS 32
#define NIBBLES_PER_DIGIT ((BASE_BITS) / 4)
#define LOWER_32_BIT_MASK 0xFFFFFFFF
#define INT64_MIN_AS_HEX 0x8000000000000000

/*
 * A basic big integer implementation using 2^32 as the base.  Algorithms used are formalizations of the basic
 * grade school operations everyone knows and loves (as formalized in AoCP Vol 2, 4.3.1).  Current use case
 * targets do not yet involve a domain large enough that its worth exploring more complex algorithms.
 */
struct aws_bigint {
    struct aws_allocator *allocator;

    /*
     * A sequence of base 2^32 digits starting from the least significant
     */
    struct aws_array_list digits;

    /*
     * 1 = positive, -1 = negative
     */
    int sign;
};

/*
 * Working set of invariants:
 *
 * (1) Negative zero is illegal
 * (2) The only time leading (trailing) 0-value digits are allowed is a single instance to represent actual zero.
 * (3) Functionally immutable API (no visible side-affects unless a successful operation with aliased parameters)
 *
 */

bool aws_bigint_is_valid(const struct aws_bigint *bigint) {
    if (bigint == NULL) {
        return false;
    }

    if (bigint->allocator == NULL) {
        return false;
    }

    if (!aws_array_list_is_valid(&bigint->digits)) {
        return false;
    }

    if (bigint->sign != 1 && bigint->sign != -1) {
        return false;
    }

    return true;
}

void aws_bigint_destroy(struct aws_bigint *bigint) {
    if (bigint == NULL) {
        return;
    }

    aws_array_list_clean_up_secure(&bigint->digits);
    AWS_ZERO_STRUCT(bigint->digits);

    aws_mem_release(bigint->allocator, bigint);
}

static void s_advance_cursor_past_hex_prefix(struct aws_byte_cursor *hex_cursor) {
    AWS_PRECONDITION(aws_byte_cursor_is_valid(hex_cursor));

    if (hex_cursor->len >= 2) {
        const char *raw_ptr = (char *)hex_cursor->ptr;
        if (raw_ptr[0] == '0' && (raw_ptr[1] == 'x' || raw_ptr[1] == 'X')) {
            aws_byte_cursor_advance(hex_cursor, 2);
        }
    }
}

static void s_advance_cursor_to_non_zero(struct aws_byte_cursor *hex_cursor) {
    AWS_PRECONDITION(aws_byte_cursor_is_valid(hex_cursor));

    while (hex_cursor->len > 0 && *hex_cursor->ptr == '0') {
        aws_byte_cursor_advance(hex_cursor, 1);
    }
}

static int s_uint32_from_hex(struct aws_byte_cursor digit_cursor, uint32_t *output_value) {
    AWS_PRECONDITION(aws_byte_cursor_is_valid(&digit_cursor));
    AWS_PRECONDITION(output_value);

    AWS_FATAL_ASSERT(digit_cursor.len <= NIBBLES_PER_DIGIT);

    *output_value = 0;

    while (digit_cursor.len > 0) {
        char hex_digit = *digit_cursor.ptr;
        uint32_t hex_value = 0;
        if (hex_digit <= '9' && hex_digit >= '0') {
            hex_value = hex_digit - '0';
        } else if (hex_digit <= 'f' && hex_digit >= 'a') {
            hex_value = hex_digit - 'a' + 10;
        } else if (hex_digit <= 'F' && hex_digit >= 'A') {
            hex_value = hex_digit - 'A' + 10;
        } else {
            return AWS_OP_ERR;
        }

        *output_value <<= 4;
        *output_value += hex_value;

        aws_byte_cursor_advance(&digit_cursor, 1);
    }

    return AWS_OP_SUCCESS;
}

struct aws_bigint *aws_bigint_new_from_hex(struct aws_allocator *allocator, struct aws_byte_cursor hex_digits) {
    AWS_PRECONDITION(allocator);
    AWS_PRECONDITION(aws_byte_cursor_is_valid(&hex_digits));

    /* skip past the optional "0x" prefix */
    s_advance_cursor_past_hex_prefix(&hex_digits);
    if (hex_digits.len == 0) {
        aws_raise_error(AWS_ERROR_INVALID_ARGUMENT);
        return NULL;
    }

    /* skip past leading zeros */
    s_advance_cursor_to_non_zero(&hex_digits);
    if (hex_digits.len == 0) {
        return aws_bigint_new_from_uint64(allocator, 0);
    }

    struct aws_bigint *bigint = aws_mem_calloc(allocator, 1, sizeof(struct aws_bigint));
    if (bigint == NULL) {
        return NULL;
    }

    bigint->allocator = allocator;

    size_t digit_count = (hex_digits.len - 1) / NIBBLES_PER_DIGIT + 1;
    if (aws_array_list_init_dynamic(&bigint->digits, allocator, digit_count, sizeof(uint32_t))) {
        goto on_error;
    }

    while (hex_digits.len > 0) {
        struct aws_byte_cursor digit_cursor = hex_digits;
        if (digit_cursor.len > NIBBLES_PER_DIGIT) {
            digit_cursor.ptr += (digit_cursor.len - NIBBLES_PER_DIGIT);
            digit_cursor.len = NIBBLES_PER_DIGIT;
        }

        uint32_t digit_value = 0;
        if (s_uint32_from_hex(digit_cursor, &digit_value)) {
            aws_raise_error(AWS_ERROR_INVALID_ARGUMENT);
            goto on_error;
        }

        aws_array_list_push_back(&bigint->digits, &digit_value);

        hex_digits.len -= digit_cursor.len;
    }

    bigint->sign = 1;

    AWS_POSTCONDITION(aws_bigint_is_valid(bigint));

    return bigint;

on_error:

    aws_bigint_destroy(bigint);

    return NULL;
}

struct aws_bigint *aws_bigint_new_from_int64(struct aws_allocator *allocator, int64_t value) {
    AWS_PRECONDITION(allocator);

    if (value >= 0) {
        return aws_bigint_new_from_uint64(allocator, (uint64_t)value);
    }

    struct aws_bigint *bigint = NULL;
    if (value == INT64_MIN) {
        /* We can't just negate and cast, so just submit a constant */
        bigint = aws_bigint_new_from_uint64(allocator, INT64_MIN_AS_HEX);
    } else {
        /* The value is negative but can be safely negated to a positive value before casting to uint64 */
        bigint = aws_bigint_new_from_uint64(allocator, (uint64_t)(-value));
    }

    if (bigint == NULL) {
        return NULL;
    }

    bigint->sign = -1;

    AWS_POSTCONDITION(aws_bigint_is_valid(bigint));

    return bigint;
}

struct aws_bigint *aws_bigint_new_from_uint64(struct aws_allocator *allocator, uint64_t value) {
    AWS_PRECONDITION(allocator);

    struct aws_bigint *bigint = aws_mem_calloc(allocator, 1, sizeof(struct aws_bigint));
    if (bigint == NULL) {
        return NULL;
    }

    bigint->allocator = allocator;

    uint32_t lower_digit = (uint32_t)(value & LOWER_32_BIT_MASK);
    uint32_t upper_digit = (uint32_t)((value >> 32) & LOWER_32_BIT_MASK);
    size_t digit_count = upper_digit > 0 ? 2 : 1;
    if (aws_array_list_init_dynamic(&bigint->digits, allocator, digit_count, sizeof(uint32_t))) {
        goto on_error;
    }

    aws_array_list_push_back(&bigint->digits, &lower_digit);

    if (upper_digit > 0) {
        aws_array_list_push_back(&bigint->digits, &upper_digit);
    }

    bigint->sign = 1;

    AWS_POSTCONDITION(aws_bigint_is_valid(bigint));

    return bigint;

on_error:

    aws_bigint_destroy(bigint);

    return NULL;
}

struct aws_bigint *aws_bigint_new_from_copy(const struct aws_bigint *source) {
    AWS_PRECONDITION(aws_bigint_is_valid(source));

    struct aws_bigint *bigint = aws_mem_calloc(source->allocator, 1, sizeof(struct aws_bigint));
    if (bigint == NULL) {
        return NULL;
    }

    bigint->allocator = source->allocator;
    bigint->sign = source->sign;

    size_t source_length = aws_array_list_length(&source->digits);
    if (aws_array_list_init_dynamic(&bigint->digits, source->digits.alloc, source_length, sizeof(uint32_t))) {
        goto on_error;
    }

    for (size_t i = 0; i < source_length; ++i) {
        uint32_t digit = 0;
        aws_array_list_get_at(&source->digits, &digit, i);
        aws_array_list_push_back(&bigint->digits, &digit);
    }

    AWS_POSTCONDITION(aws_bigint_is_valid(bigint));

    return bigint;

on_error:

    aws_bigint_destroy(bigint);

    return NULL;
}

static const uint8_t *HEX_CHARS = (const uint8_t *)"0123456789abcdef";

static void s_append_uint32_as_hex(struct aws_byte_buf *buffer, uint32_t value, bool prepend_zeros) {

    bool have_seen_non_zero_nibble = false;
    size_t write_index = buffer->len;
    for (size_t i = 0; i < NIBBLES_PER_DIGIT; ++i) {
        uint8_t high_nibble = (uint8_t)(value >> 28);
        AWS_FATAL_ASSERT(high_nibble < 16);

        if (high_nibble > 0) {
            have_seen_non_zero_nibble = true;
        }

        if (have_seen_non_zero_nibble || prepend_zeros || i + 1 == NIBBLES_PER_DIGIT) {
            AWS_FATAL_ASSERT(write_index < buffer->capacity);
            buffer->buffer[write_index++] = HEX_CHARS[high_nibble];
        }

        value <<= 4;
    }

    buffer->len = write_index;
}

int aws_bigint_bytebuf_debug_output(const struct aws_bigint *bigint, struct aws_byte_buf *buffer) {
    AWS_PRECONDITION(aws_bigint_is_valid(bigint));
    AWS_PRECONDITION(aws_byte_buf_is_valid(buffer));

    size_t digit_count = aws_array_list_length(&bigint->digits);
    size_t max_hex_digits = aws_array_list_length(&bigint->digits) * NIBBLES_PER_DIGIT;
    size_t total_characters = max_hex_digits + ((bigint->sign < 0) ? 1 : 0);
    if (aws_byte_buf_reserve_relative(buffer, total_characters)) {
        return AWS_OP_ERR;
    }

    /*
     * We don't support negative hex numbers from an initialization standpoint, but we still
     * need to indicate the number's sign on output
     */
    if (bigint->sign < 0) {
        buffer->buffer[buffer->len++] = '-';
    }

    for (size_t i = 0; i < digit_count; i++) {
        size_t digit_index = digit_count - i - 1;
        uint32_t digit = 0;
        if (aws_array_list_get_at(&bigint->digits, &digit, digit_index)) {
            return AWS_OP_ERR;
        }

        bool prepend_zeros = i != 0;
        s_append_uint32_as_hex(buffer, digit, prepend_zeros);
    }

    AWS_POSTCONDITION(aws_bigint_is_valid(bigint));
    AWS_POSTCONDITION(aws_byte_buf_is_valid(buffer));

    return AWS_OP_SUCCESS;
}

bool aws_bigint_is_negative(const struct aws_bigint *bigint) {
    AWS_PRECONDITION(aws_bigint_is_valid(bigint));

    return bigint->sign < 0;
}

bool aws_bigint_is_positive(const struct aws_bigint *bigint) {
    AWS_PRECONDITION(aws_bigint_is_valid(bigint));

    return bigint->sign > 0 && !aws_bigint_is_zero(bigint);
}

bool aws_bigint_is_zero(const struct aws_bigint *bigint) {
    AWS_PRECONDITION(aws_bigint_is_valid(bigint));

    if (bigint->sign < 0) {
        return false;
    }

    size_t digit_count = aws_array_list_length(&bigint->digits);
    if (digit_count != 1) {
        return false;
    }

    uint32_t digit = 0;
    aws_array_list_get_at(&bigint->digits, &digit, 0);

    return digit == 0;
}

enum aws_bigint_ordering {
    AWS_BI_LESS_THAN,
    AWS_BI_EQUAL_TO,
    AWS_BI_GREATER_THAN,
};

static enum aws_bigint_ordering s_aws_bigint_get_magnitude_ordering(
    const struct aws_bigint *lhs,
    const struct aws_bigint *rhs) {

    size_t lhs_digit_count = aws_array_list_length(&lhs->digits);
    size_t rhs_digit_count = aws_array_list_length(&rhs->digits);

    if (lhs_digit_count < rhs_digit_count) {
        return AWS_BI_LESS_THAN;
    } else if (lhs_digit_count > rhs_digit_count) {
        return AWS_BI_GREATER_THAN;
    }

    for (size_t i = 0; i < lhs_digit_count; ++i) {
        uint32_t lhs_digit = 0;
        uint32_t rhs_digit = 0;

        aws_array_list_get_at(&lhs->digits, &lhs_digit, lhs_digit_count - i - 1);
        aws_array_list_get_at(&rhs->digits, &rhs_digit, rhs_digit_count - i - 1);

        if (lhs_digit < rhs_digit) {
            return AWS_BI_LESS_THAN;
        } else if (lhs_digit > rhs_digit) {
            return AWS_BI_GREATER_THAN;
        }
    }

    return AWS_BI_EQUAL_TO;
}

bool aws_bigint_equals(const struct aws_bigint *lhs, const struct aws_bigint *rhs) {
    AWS_PRECONDITION(aws_bigint_is_valid(lhs));
    AWS_PRECONDITION(aws_bigint_is_valid(rhs));

    return s_aws_bigint_get_magnitude_ordering(lhs, rhs) == AWS_BI_EQUAL_TO && lhs->sign == rhs->sign;
}

bool aws_bigint_not_equals(const struct aws_bigint *lhs, const struct aws_bigint *rhs) {
    AWS_PRECONDITION(aws_bigint_is_valid(lhs));
    AWS_PRECONDITION(aws_bigint_is_valid(rhs));

    return !aws_bigint_equals(lhs, rhs);
}

bool aws_bigint_less_than(const struct aws_bigint *lhs, const struct aws_bigint *rhs) {
    AWS_PRECONDITION(aws_bigint_is_valid(lhs));
    AWS_PRECONDITION(aws_bigint_is_valid(rhs));

    if (lhs->sign < 0) {
        if (rhs->sign < 0) {
            return s_aws_bigint_get_magnitude_ordering(lhs, rhs) == AWS_BI_GREATER_THAN;
        } else {
            return true;
        }
    } else {
        if (rhs->sign < 0) {
            return false;
        } else {
            return s_aws_bigint_get_magnitude_ordering(lhs, rhs) == AWS_BI_LESS_THAN;
        }
    }
}

bool aws_bigint_greater_than(const struct aws_bigint *lhs, const struct aws_bigint *rhs) {
    AWS_PRECONDITION(aws_bigint_is_valid(lhs));
    AWS_PRECONDITION(aws_bigint_is_valid(rhs));

    if (lhs->sign < 0) {
        if (rhs->sign < 0) {
            return s_aws_bigint_get_magnitude_ordering(lhs, rhs) == AWS_BI_LESS_THAN;
        } else {
            return false;
        }
    } else {
        if (rhs->sign < 0) {
            return true;
        } else {
            return s_aws_bigint_get_magnitude_ordering(lhs, rhs) == AWS_BI_GREATER_THAN;
        }
    }
}

bool aws_bigint_less_than_or_equals(const struct aws_bigint *lhs, const struct aws_bigint *rhs) {
    AWS_PRECONDITION(aws_bigint_is_valid(lhs));
    AWS_PRECONDITION(aws_bigint_is_valid(rhs));

    return !aws_bigint_greater_than(lhs, rhs);
}

bool aws_bigint_greater_than_or_equals(const struct aws_bigint *lhs, const struct aws_bigint *rhs) {
    AWS_PRECONDITION(aws_bigint_is_valid(lhs));
    AWS_PRECONDITION(aws_bigint_is_valid(rhs));

    return !aws_bigint_less_than(lhs, rhs);
}

void aws_bigint_negate(struct aws_bigint *bigint) {
    AWS_PRECONDITION(aws_bigint_is_valid(bigint));

    if (!aws_bigint_is_zero(bigint)) {
        bigint->sign *= -1;
    }
}

static void s_aws_bigint_trim_leading_zeros(struct aws_bigint *bigint) {
    size_t length = aws_array_list_length(&bigint->digits);
    if (length == 0) {
        return;
    }

    size_t index = length - 1;
    while (index > 0) {
        uint32_t digit = 0;
        aws_array_list_get_at(&bigint->digits, &digit, index);
        if (digit == 0) {
            aws_array_list_pop_back(&bigint->digits);
        } else {
            return;
        }

        --index;
    }
}

/*
 * Either succeeds or makes no change to the output
 */
<<<<<<< HEAD
static int s_aws_bigint_add_magnitudes(
    struct aws_bigint *output,
    const struct aws_bigint *lhs,
    const struct aws_bigint *rhs) {
=======
static int s_aws_bigint_add_magnitudes(struct aws_bigint *output, struct aws_bigint *lhs, struct aws_bigint *rhs) {
>>>>>>> 198ba453
    AWS_PRECONDITION(aws_bigint_is_valid(output));
    AWS_PRECONDITION(aws_bigint_is_valid(lhs));
    AWS_PRECONDITION(aws_bigint_is_valid(rhs));

    size_t lhs_length = aws_array_list_length(&lhs->digits);
    size_t rhs_length = aws_array_list_length(&rhs->digits);

    size_t reserved_digits = lhs_length;
    if (rhs_length > reserved_digits) {
        reserved_digits = rhs_length;
    }

    /*
     * We actually want to reserve (reserved_digits + 1) but the ensure_capacity api takes an index that needs to
     * be valid, so there's no need to do a final increment
     */
    if (aws_array_list_ensure_capacity(&output->digits, reserved_digits)) {
        return AWS_OP_ERR;
    }

<<<<<<< HEAD
    size_t output_length = aws_array_list_length(&output->digits);

    /*
     * Nothing should fail after this point
     */
    uint64_t carry = 0;
=======
    /*
     * Nothing should fail after this point
     */
    size_t output_length = aws_array_list_length(&output->digits);
    uint64_t carry = 0;

>>>>>>> 198ba453
    for (size_t i = 0; i < reserved_digits + 1; ++i) {
        uint32_t lhs_digit = 0;
        if (i < lhs_length) {
            aws_array_list_get_at(&lhs->digits, &lhs_digit, i);
        }

        uint32_t rhs_digit = 0;
        if (i < rhs_length) {
            aws_array_list_get_at(&rhs->digits, &rhs_digit, i);
        }

        uint64_t sum = carry + (uint64_t)lhs_digit + (uint64_t)rhs_digit;
        uint32_t final_digit = (uint32_t)(sum & LOWER_32_BIT_MASK);
        carry = (sum > LOWER_32_BIT_MASK) ? 1 : 0;

        /* this is how we support aliasing */
        if (i >= output_length) {
            aws_array_list_push_back(&output->digits, &final_digit);
        } else {
            aws_array_list_set_at(&output->digits, &final_digit, i);
        }
    }

    s_aws_bigint_trim_leading_zeros(output);

    return AWS_OP_SUCCESS;
}

/*
 * Subtracts the smaller magnitude from the larger magnitude.
 * Either succeeds or makes no (visible) change to output
 */
static int s_aws_bigint_subtract_magnitudes(
    struct aws_bigint *output,
<<<<<<< HEAD
    const struct aws_bigint *lhs,
    const struct aws_bigint *rhs,
=======
    struct aws_bigint *lhs,
    struct aws_bigint *rhs,
>>>>>>> 198ba453
    enum aws_bigint_ordering ordering) {

    AWS_PRECONDITION(aws_bigint_is_valid(output));
    AWS_PRECONDITION(aws_bigint_is_valid(lhs));
    AWS_PRECONDITION(aws_bigint_is_valid(rhs));

    if (ordering == AWS_BI_EQUAL_TO) {
        uint32_t zero = 0;
        aws_array_list_clear(&output->digits);
        aws_array_list_push_back(&output->digits, &zero);
        return AWS_OP_SUCCESS;
    }

<<<<<<< HEAD
    const struct aws_bigint *larger = lhs;
    const struct aws_bigint *smaller = rhs;
=======
    struct aws_bigint *larger = lhs;
    struct aws_bigint *smaller = rhs;
>>>>>>> 198ba453
    if (ordering == AWS_BI_LESS_THAN) {
        larger = rhs;
        smaller = lhs;
    }

    size_t larger_length = aws_array_list_length(&larger->digits);
    size_t smaller_length = aws_array_list_length(&smaller->digits);
    AWS_FATAL_ASSERT(larger_length > 0);

    if (aws_array_list_ensure_capacity(&output->digits, larger_length - 1)) {
        return AWS_OP_ERR;
    }
    size_t output_length = aws_array_list_length(&output->digits);

    uint64_t borrow = 0;
    for (size_t i = 0; i < larger_length; ++i) {
        uint32_t larger_digit = 0;
        if (i < larger_length) {
            aws_array_list_get_at(&larger->digits, &larger_digit, i);
        }

        uint32_t smaller_digit = 0;
        if (i < smaller_length) {
            aws_array_list_get_at(&smaller->digits, &smaller_digit, i);
        }

        uint64_t difference = (uint64_t)larger_digit - (uint64_t)smaller_digit - borrow;
        uint32_t final_digit = (uint32_t)(difference & LOWER_32_BIT_MASK);
        borrow = (difference > LOWER_32_BIT_MASK) ? 1 : 0;

        /* this is how we support aliasing */
        if (i >= output_length) {
            aws_array_list_push_back(&output->digits, &final_digit);
        } else {
            aws_array_list_set_at(&output->digits, &final_digit, i);
        }
    }

    s_aws_bigint_trim_leading_zeros(output);

    return AWS_OP_SUCCESS;
}

<<<<<<< HEAD
int aws_bigint_add(struct aws_bigint *output, const struct aws_bigint *lhs, const struct aws_bigint *rhs) {
=======
int aws_bigint_add(struct aws_bigint *output, struct aws_bigint *lhs, struct aws_bigint *rhs) {
>>>>>>> 198ba453
    AWS_PRECONDITION(aws_bigint_is_valid(output));
    AWS_PRECONDITION(aws_bigint_is_valid(lhs));
    AWS_PRECONDITION(aws_bigint_is_valid(rhs));

    int result = AWS_OP_ERR;

    /*
     * (1) Figure out what the sign should be
     * (2) Call either add or subtract (magnitudes) based on sign and magnitude comparison
     */
    int output_sign = 1;
    if (lhs->sign == rhs->sign) {
        /* positive + positive or negative + negative */
        output_sign = lhs->sign;
        if (s_aws_bigint_add_magnitudes(output, lhs, rhs)) {
            goto done;
        }
    } else {
        /* mixed signs; the final sign is the sign of the operand with the larger magnitude */
        enum aws_bigint_ordering ordering = s_aws_bigint_get_magnitude_ordering(lhs, rhs);
        if (ordering == AWS_BI_GREATER_THAN) {
            output_sign = lhs->sign;
        } else if (ordering == AWS_BI_LESS_THAN) {
            output_sign = rhs->sign;
        } /* else a + -a = 0, which by fiat we say has a positive sign, so do nothing */

        if (s_aws_bigint_subtract_magnitudes(output, lhs, rhs, ordering)) {
            goto done;
        }
    }

    output->sign = output_sign;
    result = AWS_OP_SUCCESS;

done:

    AWS_POSTCONDITION(aws_bigint_is_valid(output));
    AWS_POSTCONDITION(aws_bigint_is_valid(lhs));
    AWS_POSTCONDITION(aws_bigint_is_valid(rhs));

    return result;
}

<<<<<<< HEAD
int aws_bigint_subtract(struct aws_bigint *output, const struct aws_bigint *lhs, const struct aws_bigint *rhs) {
=======
int aws_bigint_subtract(struct aws_bigint *output, struct aws_bigint *lhs, struct aws_bigint *rhs) {
>>>>>>> 198ba453
    AWS_PRECONDITION(aws_bigint_is_valid(output));
    AWS_PRECONDITION(aws_bigint_is_valid(lhs));
    AWS_PRECONDITION(aws_bigint_is_valid(rhs));

    int result = AWS_OP_ERR;

    /*
     * (1) Figure out what the sign should be
     * (2) Call either add or subtract (magnitudes) based on sign and magnitude comparison
     */
    int output_sign = 1;
    if (lhs->sign != rhs->sign) {
        /* positive - negative or negative - positive */
        output_sign = lhs->sign;
        if (s_aws_bigint_add_magnitudes(output, lhs, rhs)) {
            goto done;
        }
    } else {
        /* same sign; the final sign is a function of the lhs's sign and whichever operand is bigger*/
        enum aws_bigint_ordering ordering = s_aws_bigint_get_magnitude_ordering(lhs, rhs);
        if (ordering == AWS_BI_GREATER_THAN) {
            output_sign = lhs->sign;
        } else if (ordering == AWS_BI_LESS_THAN) {
            output_sign = -lhs->sign;
        } /* else a - a = 0, positive sign by fiat, so do nothing */

        if (s_aws_bigint_subtract_magnitudes(output, lhs, rhs, ordering)) {
            goto done;
        }
    }

    output->sign = output_sign;
    result = AWS_OP_SUCCESS;

done:

    AWS_POSTCONDITION(aws_bigint_is_valid(output));
    AWS_POSTCONDITION(aws_bigint_is_valid(lhs));
    AWS_POSTCONDITION(aws_bigint_is_valid(rhs));

    return result;
<<<<<<< HEAD
}

int aws_bigint_multiply(struct aws_bigint *output, const struct aws_bigint *lhs, const struct aws_bigint *rhs) {

    AWS_PRECONDITION(aws_bigint_is_valid(output));
    AWS_PRECONDITION(aws_bigint_is_valid(lhs));
    AWS_PRECONDITION(aws_bigint_is_valid(rhs));

    struct aws_allocator *allocator = output->digits.alloc;

    size_t lhs_length = aws_array_list_length(&lhs->digits);
    size_t rhs_length = aws_array_list_length(&rhs->digits);
    size_t digit_count_sum = lhs_length + rhs_length;

    if (aws_array_list_ensure_capacity(&output->digits, digit_count_sum)) {
        return AWS_OP_ERR;
    }

    struct aws_bigint *temp_output = aws_bigint_new_from_uint64(allocator, 0);
    if (temp_output == NULL) {
        return AWS_OP_ERR;
    }

    int result = AWS_OP_ERR;
    if (aws_array_list_ensure_capacity(&temp_output->digits, digit_count_sum)) {
        goto done;
    }

    /*
     * No way to fail beyond this point
     */

    /*
     * Pad with sufficient zeros to cover all possible digits that could be non zero in the final product
     * We do this so that when we add the current product digit into the accumulating product, there's already
     * a value there (0).  We could conditionally retrieve it too, but this keeps us from having to add
     * if-then checks around both the read and the write.
     *
     * Since we initialized this to zero at the top of the function, we only need to do this digit_count_sum - 1
     * times (there's already a single zero entry in the array list).
     */
    uint32_t zero = 0;
    for (size_t i = 0; i + 1 < digit_count_sum; ++i) {
        aws_array_list_push_back(&temp_output->digits, &zero);
    }

    for (size_t i = 0; i < lhs_length; ++i) {
        uint32_t lhs_digit = 0;
        aws_array_list_get_at(&lhs->digits, &lhs_digit, i);

        /* Multiply "lhs_digit * rhs" and add into temp_output at the appropriate offset */
        uint64_t carry = 0;
        for (size_t j = 0; j < rhs_length; ++j) {
            uint32_t rhs_digit = 0;
            aws_array_list_get_at(&rhs->digits, &rhs_digit, j);

            uint32_t output_digit = 0;
            aws_array_list_get_at(&temp_output->digits, &output_digit, i + j);

            /* multiply-and-add a single digit pair */
            uint64_t product_digit = (uint64_t)lhs_digit * (uint64_t)rhs_digit + carry + (uint64_t)output_digit;
            uint32_t final_product_digit = (uint32_t)(product_digit & LOWER_32_BIT_MASK);
            carry = (product_digit >> 32);

            aws_array_list_set_at(&temp_output->digits, &final_product_digit, i + j);
        }

        if (carry > 0) {
            uint32_t carry_digit = (uint32_t)carry; /* safe */
            /* we can set_at here because we know the existing value must be zero */
            aws_array_list_set_at(&temp_output->digits, &carry_digit, i + rhs_length);
        }
    }

    s_aws_bigint_trim_leading_zeros(temp_output);

    if ((lhs->sign == rhs->sign) || aws_bigint_is_zero(temp_output)) {
        output->sign = 1;
    } else {
        output->sign = -1;
    }

    aws_array_list_swap_contents(&temp_output->digits, &output->digits);

    result = AWS_OP_SUCCESS;

done:

    aws_bigint_destroy(temp_output);

    AWS_POSTCONDITION(aws_bigint_is_valid(output));
    AWS_POSTCONDITION(aws_bigint_is_valid(lhs));
    AWS_POSTCONDITION(aws_bigint_is_valid(rhs));

    return result;
=======
>>>>>>> 198ba453
}<|MERGE_RESOLUTION|>--- conflicted
+++ resolved
@@ -507,14 +507,10 @@
 /*
  * Either succeeds or makes no change to the output
  */
-<<<<<<< HEAD
 static int s_aws_bigint_add_magnitudes(
     struct aws_bigint *output,
     const struct aws_bigint *lhs,
     const struct aws_bigint *rhs) {
-=======
-static int s_aws_bigint_add_magnitudes(struct aws_bigint *output, struct aws_bigint *lhs, struct aws_bigint *rhs) {
->>>>>>> 198ba453
     AWS_PRECONDITION(aws_bigint_is_valid(output));
     AWS_PRECONDITION(aws_bigint_is_valid(lhs));
     AWS_PRECONDITION(aws_bigint_is_valid(rhs));
@@ -535,21 +531,12 @@
         return AWS_OP_ERR;
     }
 
-<<<<<<< HEAD
-    size_t output_length = aws_array_list_length(&output->digits);
-
-    /*
-     * Nothing should fail after this point
-     */
-    uint64_t carry = 0;
-=======
     /*
      * Nothing should fail after this point
      */
     size_t output_length = aws_array_list_length(&output->digits);
     uint64_t carry = 0;
 
->>>>>>> 198ba453
     for (size_t i = 0; i < reserved_digits + 1; ++i) {
         uint32_t lhs_digit = 0;
         if (i < lhs_length) {
@@ -584,13 +571,8 @@
  */
 static int s_aws_bigint_subtract_magnitudes(
     struct aws_bigint *output,
-<<<<<<< HEAD
     const struct aws_bigint *lhs,
     const struct aws_bigint *rhs,
-=======
-    struct aws_bigint *lhs,
-    struct aws_bigint *rhs,
->>>>>>> 198ba453
     enum aws_bigint_ordering ordering) {
 
     AWS_PRECONDITION(aws_bigint_is_valid(output));
@@ -604,13 +586,9 @@
         return AWS_OP_SUCCESS;
     }
 
-<<<<<<< HEAD
     const struct aws_bigint *larger = lhs;
     const struct aws_bigint *smaller = rhs;
-=======
-    struct aws_bigint *larger = lhs;
-    struct aws_bigint *smaller = rhs;
->>>>>>> 198ba453
+
     if (ordering == AWS_BI_LESS_THAN) {
         larger = rhs;
         smaller = lhs;
@@ -654,11 +632,8 @@
     return AWS_OP_SUCCESS;
 }
 
-<<<<<<< HEAD
 int aws_bigint_add(struct aws_bigint *output, const struct aws_bigint *lhs, const struct aws_bigint *rhs) {
-=======
-int aws_bigint_add(struct aws_bigint *output, struct aws_bigint *lhs, struct aws_bigint *rhs) {
->>>>>>> 198ba453
+  
     AWS_PRECONDITION(aws_bigint_is_valid(output));
     AWS_PRECONDITION(aws_bigint_is_valid(lhs));
     AWS_PRECONDITION(aws_bigint_is_valid(rhs));
@@ -702,11 +677,8 @@
     return result;
 }
 
-<<<<<<< HEAD
 int aws_bigint_subtract(struct aws_bigint *output, const struct aws_bigint *lhs, const struct aws_bigint *rhs) {
-=======
-int aws_bigint_subtract(struct aws_bigint *output, struct aws_bigint *lhs, struct aws_bigint *rhs) {
->>>>>>> 198ba453
+  
     AWS_PRECONDITION(aws_bigint_is_valid(output));
     AWS_PRECONDITION(aws_bigint_is_valid(lhs));
     AWS_PRECONDITION(aws_bigint_is_valid(rhs));
@@ -748,7 +720,6 @@
     AWS_POSTCONDITION(aws_bigint_is_valid(rhs));
 
     return result;
-<<<<<<< HEAD
 }
 
 int aws_bigint_multiply(struct aws_bigint *output, const struct aws_bigint *lhs, const struct aws_bigint *rhs) {
@@ -844,6 +815,4 @@
     AWS_POSTCONDITION(aws_bigint_is_valid(rhs));
 
     return result;
-=======
->>>>>>> 198ba453
-}+}
