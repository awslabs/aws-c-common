--- conflicted
+++ resolved
@@ -6,18 +6,10 @@
 #include <aws/common/environment.h>
 #include <aws/common/file.h>
 #include <aws/common/string.h>
-<<<<<<< HEAD
-
-=======
 #include <errno.h>
->>>>>>> 73067c19
 #include <stdio.h>
 #include <sys/stat.h>
-
-<<<<<<< HEAD
 #include <dirent.h>
-#include <errno.h>
-#include <sys/stat.h>
 #include <unistd.h>
 
 FILE *aws_fopen_safe(const struct aws_string *file_path, const struct aws_string *mode) {
@@ -225,9 +217,6 @@
 
     closedir(dir);
     return ret_val;
-=======
-FILE *aws_fopen(const char *file_path, const char *mode) {
-    return fopen(file_path, mode);
 }
 
 char aws_get_platform_directory_separator(void) {
@@ -287,5 +276,4 @@
     *length = file_stats.st_size;
 
     return AWS_OP_SUCCESS;
->>>>>>> 73067c19
 }