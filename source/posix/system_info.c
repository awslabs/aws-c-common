--- conflicted
+++ resolved
@@ -13,13 +13,9 @@
  * permissions and limitations under the License.
  */
 
-#include <assert.h>
 #include <aws/common/system_info.h>
-<<<<<<< HEAD
-=======
 
 #include <assert.h>
->>>>>>> 4090d102
 #include <unistd.h>
 
 size_t aws_system_info_processor_count(void) {
