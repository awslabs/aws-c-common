/**
 * Copyright Amazon.com, Inc. or its affiliates. All Rights Reserved.
 * SPDX-License-Identifier: Apache-2.0.
 */

#if !defined(__MACH__)
#    define _GNU_SOURCE
#endif

#include <aws/common/clock.h>
#include <aws/common/linked_list.h>
#include <aws/common/logging.h>
#include <aws/common/private/dlloads.h>
#include <aws/common/private/thread_shared.h>
#include <aws/common/thread.h>

#include <dlfcn.h>
#include <errno.h>
#include <inttypes.h>
#include <limits.h>
#include <sched.h>
#include <time.h>
#include <unistd.h>

#if defined(__FreeBSD__) || defined(__NETBSD__)
#    include <pthread_np.h>
typedef cpuset_t cpu_set_t;
#endif

#if !defined(AWS_AFFINITY_METHOD)
#error "Must provide a method for setting thread affinity"
#endif

// Possible methods for setting thread affinity
#define AWS_AFFINITY_METHOD_NONE         0
#define AWS_AFFINITY_METHOD_PTHREAD_ATTR 1
#define AWS_AFFINITY_METHOD_PTHREAD      2

// Ensure provided affinity method matches one of the supported values
#if AWS_AFFINITY_METHOD != AWS_AFFINITY_METHOD_NONE \
 && AWS_AFFINITY_METHOD != AWS_AFFINITY_METHOD_PTHREAD_ATTR \
 && AWS_AFFINITY_METHOD != AWS_AFFINITY_METHOD_PTHREAD
#error "Invalid thread affinity method"
#endif

static struct aws_thread_options s_default_options = {
    /* this will make sure platform default stack size is used. */
    .stack_size = 0,
    .cpu_id = -1,
    .join_strategy = AWS_TJS_MANUAL,
};

struct thread_atexit_callback {
    aws_thread_atexit_fn *callback;
    void *user_data;
    struct thread_atexit_callback *next;
};

struct thread_wrapper {
    struct aws_allocator *allocator;
    struct aws_linked_list_node node;
    void (*func)(void *arg);
    void *arg;
    struct thread_atexit_callback *atexit;
    void (*call_once)(void *);
    void *once_arg;

    /*
     * The managed thread system does lazy joins on threads once finished via their wrapper.  For that to work
     * we need something to join against, so we keep a by-value copy of the original thread here.  The tricky part
     * is how to set the threadid/handle of this copy since the copy must be injected into the thread function before
     * the threadid/handle is known.  We get around that by just querying it at the top of the wrapper thread function.
     */
    struct aws_thread thread_copy;
    bool membind;
};

static AWS_THREAD_LOCAL struct thread_wrapper *tl_wrapper = NULL;

/*
 * thread_wrapper is platform-dependent so this function ends up being duplicated in each thread implementation
 */
void aws_thread_join_and_free_wrapper_list(struct aws_linked_list *wrapper_list) {
    struct aws_linked_list_node *iter = aws_linked_list_begin(wrapper_list);
    while (iter != aws_linked_list_end(wrapper_list)) {

        struct thread_wrapper *join_thread_wrapper = AWS_CONTAINER_OF(iter, struct thread_wrapper, node);

        /*
         * Can't do a for-loop since we need to advance to the next wrapper before we free the wrapper
         */
        iter = aws_linked_list_next(iter);

        join_thread_wrapper->thread_copy.detach_state = AWS_THREAD_JOINABLE;
        aws_thread_join(&join_thread_wrapper->thread_copy);
        aws_mem_release(join_thread_wrapper->allocator, join_thread_wrapper);

        aws_thread_decrement_unjoined_count();
    }
}

static void *thread_fn(void *arg) {
    struct thread_wrapper *wrapper_ptr = arg;

    /*
     * Make sure the aws_thread copy has the right thread id stored in it.
     */
    wrapper_ptr->thread_copy.thread_id = aws_thread_current_thread_id();

    struct thread_wrapper wrapper = *wrapper_ptr;
    struct aws_allocator *allocator = wrapper.allocator;
    tl_wrapper = &wrapper;

    if (wrapper.membind && g_set_mempolicy_ptr) {
        AWS_LOGF_INFO(
            AWS_LS_COMMON_THREAD,
            "a cpu affinity was specified when launching this thread and set_mempolicy() is available on this "
            "system. Setting the memory policy to MPOL_PREFERRED");
        /* if a user set a cpu id in their thread options, we're going to make sure the numa policy honors that
         * and makes sure the numa node of the cpu we launched this thread on is where memory gets allocated. However,
         * we don't want to fail the application if this fails, so make the call, and ignore the result. */
        long resp = g_set_mempolicy_ptr(AWS_MPOL_PREFERRED_ALIAS, NULL, 0);
        if (resp) {
            AWS_LOGF_WARN(AWS_LS_COMMON_THREAD, "call to set_mempolicy() failed with errno %d", errno);
        }
    }
    wrapper.func(wrapper.arg);

    /*
     * Managed threads don't free the wrapper yet.  The thread management system does it later after the thread
     * is joined.
     */
    bool is_managed_thread = wrapper.thread_copy.detach_state == AWS_THREAD_MANAGED;
    if (!is_managed_thread) {
        aws_mem_release(allocator, arg);
    }

    struct thread_atexit_callback *exit_callback_data = wrapper.atexit;
    while (exit_callback_data) {
        aws_thread_atexit_fn *exit_callback = exit_callback_data->callback;
        void *exit_callback_user_data = exit_callback_data->user_data;
        struct thread_atexit_callback *next_exit_callback_data = exit_callback_data->next;

        aws_mem_release(allocator, exit_callback_data);

        exit_callback(exit_callback_user_data);
        exit_callback_data = next_exit_callback_data;
    }
    tl_wrapper = NULL;

    /*
     * Release this thread to the managed thread system for lazy join.
     */
    if (is_managed_thread) {
        aws_thread_pending_join_add(&wrapper_ptr->node);
    }

    return NULL;
}

const struct aws_thread_options *aws_default_thread_options(void) {
    return &s_default_options;
}

void aws_thread_clean_up(struct aws_thread *thread) {
    if (thread->detach_state == AWS_THREAD_JOINABLE) {
        pthread_detach(thread->thread_id);
    }
}

static void s_call_once(void) {
    tl_wrapper->call_once(tl_wrapper->once_arg);
}

void aws_thread_call_once(aws_thread_once *flag, void (*call_once)(void *), void *user_data) {
    // If this is a non-aws_thread, then gin up a temp thread wrapper
    struct thread_wrapper temp_wrapper;
    if (!tl_wrapper) {
        tl_wrapper = &temp_wrapper;
    }

    tl_wrapper->call_once = call_once;
    tl_wrapper->once_arg = user_data;
    pthread_once(flag, s_call_once);

    if (tl_wrapper == &temp_wrapper) {
        tl_wrapper = NULL;
    }
}

int aws_thread_init(struct aws_thread *thread, struct aws_allocator *allocator) {
    *thread = (struct aws_thread){.allocator = allocator, .detach_state = AWS_THREAD_NOT_CREATED};

    return AWS_OP_SUCCESS;
}

int aws_thread_launch(
    struct aws_thread *thread,
    void (*func)(void *arg),
    void *arg,
    const struct aws_thread_options *options) {

    pthread_attr_t attributes;
    pthread_attr_t *attributes_ptr = NULL;
    int attr_return = 0;
    int allocation_failed = 0;
    bool is_managed_thread = options != NULL && options->join_strategy == AWS_TJS_MANAGED;
    if (is_managed_thread) {
        thread->detach_state = AWS_THREAD_MANAGED;
    }

    if (options) {
        attr_return = pthread_attr_init(&attributes);

        if (attr_return) {
            goto cleanup;
        }

        attributes_ptr = &attributes;

        if (options->stack_size > PTHREAD_STACK_MIN) {
            attr_return = pthread_attr_setstacksize(attributes_ptr, options->stack_size);

            if (attr_return) {
                goto cleanup;
            }
        }

/* AFAIK you can't set thread affinity on apple platforms, and it doesn't really matter since all memory
 * NUMA or not is setup in interleave mode.
 * Thread afinity is also not supported on Android systems, and honestly, if you're running android on a NUMA
 * configuration, you've got bigger problems. */
#if AWS_AFFINITY_METHOD == AWS_AFFINITY_METHOD_PTHREAD_ATTR
        if (options->cpu_id >= 0) {
            AWS_LOGF_INFO(
                AWS_LS_COMMON_THREAD,
                "id=%p: cpu affinity of cpu_id %d was specified, attempting to honor the value.",
                (void *)thread,
                options->cpu_id);

            cpu_set_t cpuset;
            CPU_ZERO(&cpuset);
            CPU_SET((uint32_t)options->cpu_id, &cpuset);

            attr_return = pthread_attr_setaffinity_np(attributes_ptr, sizeof(cpuset), &cpuset);

            if (attr_return) {
                AWS_LOGF_ERROR(
                    AWS_LS_COMMON_THREAD,
                    "id=%p: pthread_attr_setaffinity_np() failed with %d.",
                    (void *)thread,
                    errno);
                goto cleanup;
            }
        }
#endif /* AWS_AFFINITY_METHOD == AWS_AFFINITY_METHOD_PTHREAD_ATTR */
    }

    struct thread_wrapper *wrapper =
        (struct thread_wrapper *)aws_mem_calloc(thread->allocator, 1, sizeof(struct thread_wrapper));

    if (!wrapper) {
        allocation_failed = 1;
        goto cleanup;
    }

    if (options && options->cpu_id >= 0) {
        wrapper->membind = true;
    }

    wrapper->thread_copy = *thread;
    wrapper->allocator = thread->allocator;
    wrapper->func = func;
    wrapper->arg = arg;

    /*
     * Increment the count prior to spawning the thread.  Decrement back if the create failed.
     */
    if (is_managed_thread) {
        aws_thread_increment_unjoined_count();
    }

    attr_return = pthread_create(&thread->thread_id, attributes_ptr, thread_fn, (void *)wrapper);

    if (attr_return) {
        if (is_managed_thread) {
            aws_thread_decrement_unjoined_count();
        }
        goto cleanup;
    }

<<<<<<< HEAD
#if AWS_AFFINITY_METHOD == AWS_AFFINITY_METHOD_PTHREAD
    /* If we don't have pthread_attr_setaffinity_np, we may
     * still be able to set the thread affinity after creation. */
    if (options && options->cpu_id >= 0) {
        AWS_LOGF_INFO(
            AWS_LS_COMMON_THREAD,
            "id=%p: cpu affinity of cpu_id %d was specified, attempting to honor the value.",
            (void *)thread,
            options->cpu_id);

        cpu_set_t cpuset;
        CPU_ZERO(&cpuset);
        CPU_SET((uint32_t)options->cpu_id, &cpuset);

        attr_return = pthread_setaffinity_np(
                thread->thread_id, sizeof(cpuset), &cpuset);
        if (attr_return) {
            AWS_LOGF_ERROR(
                AWS_LS_COMMON_THREAD,
                "id=%p: pthread_setaffinity_np() failed with %d.",
                (void *)thread,
                errno);
            goto cleanup;
        }
    }
#endif /* AWS_AFFINITY_METHOD == AWS_AFFINITY_METHOD_PTHREAD */

    thread->detach_state = AWS_THREAD_JOINABLE;
=======
    /*
     * Managed threads need to stay unjoinable from an external perspective.  We'll handle it after thread function
     * completion.
     */
    if (!is_managed_thread) {
        thread->detach_state = AWS_THREAD_JOINABLE;
    }
>>>>>>> 36c0212f

cleanup:
    if (attributes_ptr) {
        pthread_attr_destroy(attributes_ptr);
    }

    if (attr_return == EINVAL) {
        return aws_raise_error(AWS_ERROR_THREAD_INVALID_SETTINGS);
    }

    if (attr_return == EAGAIN) {
        return aws_raise_error(AWS_ERROR_THREAD_INSUFFICIENT_RESOURCE);
    }

    if (attr_return == EPERM) {
        return aws_raise_error(AWS_ERROR_THREAD_NO_PERMISSIONS);
    }

    if (allocation_failed || attr_return == ENOMEM) {
        return aws_raise_error(AWS_ERROR_OOM);
    }

    return AWS_OP_SUCCESS;
}

aws_thread_id_t aws_thread_get_id(struct aws_thread *thread) {
    return thread->thread_id;
}

enum aws_thread_detach_state aws_thread_get_detach_state(struct aws_thread *thread) {
    return thread->detach_state;
}

int aws_thread_join(struct aws_thread *thread) {
    if (thread->detach_state == AWS_THREAD_JOINABLE) {
        int err_no = pthread_join(thread->thread_id, 0);

        if (err_no) {
            if (err_no == EINVAL) {
                return aws_raise_error(AWS_ERROR_THREAD_NOT_JOINABLE);
            }
            if (err_no == ESRCH) {
                return aws_raise_error(AWS_ERROR_THREAD_NO_SUCH_THREAD_ID);
            }
            if (err_no == EDEADLK) {
                return aws_raise_error(AWS_ERROR_THREAD_DEADLOCK_DETECTED);
            }
        }

        thread->detach_state = AWS_THREAD_JOIN_COMPLETED;
    }

    return AWS_OP_SUCCESS;
}

aws_thread_id_t aws_thread_current_thread_id(void) {
    return pthread_self();
}

bool aws_thread_thread_id_equal(aws_thread_id_t t1, aws_thread_id_t t2) {
    return pthread_equal(t1, t2) != 0;
}

void aws_thread_current_sleep(uint64_t nanos) {
    uint64_t nano = 0;
    time_t seconds = (time_t)aws_timestamp_convert(nanos, AWS_TIMESTAMP_NANOS, AWS_TIMESTAMP_SECS, &nano);

    struct timespec tm = {
        .tv_sec = seconds,
        .tv_nsec = (long)nano,
    };
    struct timespec output;

    nanosleep(&tm, &output);
}

int aws_thread_current_at_exit(aws_thread_atexit_fn *callback, void *user_data) {
    if (!tl_wrapper) {
        return aws_raise_error(AWS_ERROR_THREAD_NOT_JOINABLE);
    }

    struct thread_atexit_callback *cb = aws_mem_calloc(tl_wrapper->allocator, 1, sizeof(struct thread_atexit_callback));
    if (!cb) {
        return AWS_OP_ERR;
    }
    cb->callback = callback;
    cb->user_data = user_data;
    cb->next = tl_wrapper->atexit;
    tl_wrapper->atexit = cb;
    return AWS_OP_SUCCESS;
}<|MERGE_RESOLUTION|>--- conflicted
+++ resolved
@@ -289,7 +289,6 @@
         goto cleanup;
     }
 
-<<<<<<< HEAD
 #if AWS_AFFINITY_METHOD == AWS_AFFINITY_METHOD_PTHREAD
     /* If we don't have pthread_attr_setaffinity_np, we may
      * still be able to set the thread affinity after creation. */
@@ -316,9 +315,6 @@
         }
     }
 #endif /* AWS_AFFINITY_METHOD == AWS_AFFINITY_METHOD_PTHREAD */
-
-    thread->detach_state = AWS_THREAD_JOINABLE;
-=======
     /*
      * Managed threads need to stay unjoinable from an external perspective.  We'll handle it after thread function
      * completion.
@@ -326,7 +322,6 @@
     if (!is_managed_thread) {
         thread->detach_state = AWS_THREAD_JOINABLE;
     }
->>>>>>> 36c0212f
 
 cleanup:
     if (attributes_ptr) {
