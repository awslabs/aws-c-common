--- conflicted
+++ resolved
@@ -48,11 +48,6 @@
 
     size_t original_len = output->len;
 
-<<<<<<< HEAD
-    if (amount_read < 0 || (size_t)amount_read != diff) {
-        return aws_raise_error(AWS_ERROR_RANDOM_GEN_FAILED);
-    }
-=======
     /* read() can fail if N is too large (e.g. x64 macos fails if N > INT32_MAX),
      * so work in reasonably sized chunks. */
     while (n > 0) {
@@ -60,7 +55,6 @@
             n, 1024 * 1024 * 1024 * 1 /* 1GiB */); /* NOLINT(bugprone-implicit-widening-of-multiplication-result) */
 
         ssize_t amount_read = read(s_rand_fd, output->buffer + output->len, capped_n);
->>>>>>> 24da21d2
 
         if (amount_read <= 0) {
             output->len = original_len;
