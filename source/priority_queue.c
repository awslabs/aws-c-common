--- conflicted
+++ resolved
@@ -17,20 +17,12 @@
 
 #include <string.h>
 
-<<<<<<< HEAD
-#define PARENT_OF(index) ((index & 1) ? index >> 1 : index > 1 ? (index - 2) >> 1 : 0)
-#define LEFT_OF(index) ((index << 1) + 1)
-
-/* Precondition: with the exception of the first element, the container must be in heap order */
-static void s_sift_down(struct aws_priority_queue *queue) {
-=======
-#define parent_of(index) (((index)&1) ? (index) >> 1 : (index) > 1 ? ((index)-2) >> 1 : 0)
-#define left_of(index) (((index) << 1) + 1)
+#define PARENT_OF(index) (((index)&1) ? (index) >> 1 : (index) > 1 ? ((index)-2) >> 1 : 0)
+#define LEFT_OF(index) (((index) << 1) + 1)
 
 /* Precondition: with the exception of the first element, the container must be
  * in heap order */
-static void sift_down(struct aws_priority_queue *queue) {
->>>>>>> 4090d102
+static void s_sift_down(struct aws_priority_queue *queue) {
     size_t root = 0;
     size_t left = LEFT_OF(root);
     size_t len = aws_array_list_length(&queue->container);
@@ -55,11 +47,7 @@
         if (queue->pred(root_item, left_item) > 0) {
             aws_array_list_swap(&queue->container, left, root);
             root = left;
-<<<<<<< HEAD
             left = LEFT_OF(root);
-=======
-            left = left_of(root);
->>>>>>> 4090d102
         } else {
             break;
         }
@@ -69,11 +57,7 @@
 /* Precondition: Elements prior to the specified index must be in heap order. */
 static void s_sift_up(struct aws_priority_queue *queue, size_t index) {
     void *parent_item, *child_item;
-<<<<<<< HEAD
     size_t parent = PARENT_OF(index);
-=======
-    size_t parent = parent_of(index);
->>>>>>> 4090d102
     while (index) {
         aws_array_list_get_at_ptr(&queue->container, &parent_item, parent);
         aws_array_list_get_at_ptr(&queue->container, &child_item, index);
@@ -81,11 +65,7 @@
         if (queue->pred(parent_item, child_item) > 0) {
             aws_array_list_swap(&queue->container, index, parent);
             index = parent;
-<<<<<<< HEAD
             parent = PARENT_OF(index);
-=======
-            parent = parent_of(index);
->>>>>>> 4090d102
         } else {
             break;
         }
@@ -97,11 +77,7 @@
     struct aws_allocator *alloc,
     size_t default_size,
     size_t item_size,
-<<<<<<< HEAD
     aws_priority_queue_compare_fn *pred) {
-=======
-    aws_priority_queue_compare pred) {
->>>>>>> 4090d102
 
     queue->pred = pred;
     return aws_array_list_init_dynamic(&queue->container, alloc, default_size, item_size);
@@ -112,11 +88,7 @@
     void *heap,
     size_t item_count,
     size_t item_size,
-<<<<<<< HEAD
     aws_priority_queue_compare_fn *pred) {
-=======
-    aws_priority_queue_compare pred) {
->>>>>>> 4090d102
 
     queue->pred = pred;
     aws_array_list_init_static(&queue->container, heap, item_count, item_size);
