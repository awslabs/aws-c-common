/**
 * Copyright Amazon.com, Inc. or its affiliates. All Rights Reserved.
 * SPDX-License-Identifier: Apache-2.0.
 */

#include <aws/common/allocator.h>
#include <aws/common/array_list.h>
#include <aws/common/assert.h>
#include <aws/common/mutex.h>

/*
 * Small Block Allocator
 * This is a fairly standard approach, the idea is to always allocate aligned pages of memory so that for
 * any address you can round to the nearest page boundary to find the bookkeeping data. The idea is to reduce
 * overhead per alloc and greatly improve runtime speed by doing as little actual allocation work as possible,
 * preferring instead to re-use (hopefully still cached) chunks in FIFO order, or chunking up a page if there's
 * no free chunks. When all chunks in a page are freed, the page is returned to the OS.
 *
 * The allocator itself is simply an array of bins, each representing a power of 2 size from 32 - N (512 tends to be
 * a good upper bound). Thread safety is guaranteed by a mutex per bin, and locks are only necessary around the
 * lowest level alloc and free operations.
 *
 * Note: this allocator gets its internal memory for data structures from the parent allocator, but does not
 * use the parent to allocate pages. Pages are allocated directly from the OS-specific aligned malloc implementation,
 * which allows the OS to do address re-mapping for us instead of over-allocating to fulfill alignment.
 */

#ifdef _WIN32
#    include <malloc.h>
#elif __linux__ || __APPLE__
#    include <stdlib.h>
#endif

#if !defined(AWS_SBA_PAGE_SIZE)
#    if defined(PAGE_SIZE)
#        define AWS_SBA_PAGE_SIZE ((uintptr_t)(PAGE_SIZE))
#    else
#        define AWS_SBA_PAGE_SIZE ((uintptr_t)(4096))
#    endif
#endif

#define AWS_SBA_PAGE_MASK ((uintptr_t) ~(AWS_SBA_PAGE_SIZE - 1))
#define AWS_SBA_TAG_VALUE 0x736f6d6570736575ULL

/* list of sizes of bins, must be powers of 2, and less than AWS_SBA_PAGE_SIZE * 0.5 */
#define AWS_SBA_BIN_COUNT 5
static const size_t s_bin_sizes[AWS_SBA_BIN_COUNT] = {32, 64, 128, 256, 512};
static const size_t s_max_bin_size = 512;

struct sba_bin {
    size_t size;                        /* size of allocs in this bin */
    struct aws_mutex mutex;             /* lock protecting this bin */
    uint8_t *page_cursor;               /* pointer to working page, currently being chunked from */
    struct aws_array_list active_pages; /* all pages in use by this bin, could be optimized at scale by being a set */
    struct aws_array_list free_chunks;  /* free chunks available in this bin */
};

/* Header stored at the base of each page.
 * As long as this is under 32 bytes, all is well.
 * Above that, there's potentially more waste per page */
struct page_header {
    uint64_t tag;         /* marker to identify/validate pages */
    struct sba_bin *bin;  /* bin this page belongs to */
    uint32_t alloc_count; /* number of outstanding allocs from this page */
    uint64_t tag2;
};

/* This is the impl for the aws_allocator */
struct small_block_allocator {
    struct aws_allocator *allocator; /* parent allocator, for large allocs */
    struct sba_bin bins[AWS_SBA_BIN_COUNT];
    int (*lock)(struct aws_mutex *);
    int (*unlock)(struct aws_mutex *);
};

static int s_null_lock(struct aws_mutex *mutex) {
    (void)mutex;
    /* NO OP */
    return 0;
}

static int s_null_unlock(struct aws_mutex *mutex) {
    (void)mutex;
    /* NO OP */
    return 0;
}

static int s_mutex_lock(struct aws_mutex *mutex) {
    return aws_mutex_lock(mutex);
}

static int s_mutex_unlock(struct aws_mutex *mutex) {
    return aws_mutex_unlock(mutex);
}

static void *s_page_base(const void *addr) {
    /* mask off the address to round it to page alignment */
    uint8_t *page_base = (uint8_t *)(((uintptr_t)addr) & AWS_SBA_PAGE_MASK);
    return page_base;
}

static void *s_page_bind(void *addr, struct sba_bin *bin) {
    /* insert the header at the base of the page and advance past it */
    struct page_header *page = (struct page_header *)addr;
    page->tag = page->tag2 = AWS_SBA_TAG_VALUE;
    page->bin = bin;
    page->alloc_count = 0;
    return (uint8_t *)addr + sizeof(struct page_header);
}

/* Wraps OS-specific aligned malloc implementation */
static void *s_aligned_alloc(size_t size, size_t align) {
#ifdef _WIN32
    return _aligned_malloc(size, align);
#else
    void *mem = NULL;
    int return_code = posix_memalign(&mem, align, size);
    if (return_code) {
        aws_raise_error(AWS_ERROR_OOM);
        return NULL;
    }
    return mem;
#endif
}

/* wraps OS-specific aligned free implementation */
static void s_aligned_free(void *addr) {
#ifdef _WIN32
    _aligned_free(addr);
#else
    free(addr);
#endif
}

/* aws_allocator vtable template */
static void *s_sba_mem_acquire(struct aws_allocator *allocator, size_t size);
static void s_sba_mem_release(struct aws_allocator *allocator, void *ptr);
static void *s_sba_mem_realloc(struct aws_allocator *allocator, void *old_ptr, size_t old_size, size_t new_size);
static void *s_sba_mem_calloc(struct aws_allocator *allocator, size_t num, size_t size);

static struct aws_allocator s_sba_allocator = {
    .mem_acquire = s_sba_mem_acquire,
    .mem_release = s_sba_mem_release,
    .mem_realloc = s_sba_mem_realloc,
    .mem_calloc = s_sba_mem_calloc,
};

static int s_sba_init(struct small_block_allocator *sba, struct aws_allocator *allocator, bool multi_threaded) {
    sba->allocator = allocator;
    AWS_ZERO_ARRAY(sba->bins);
    sba->lock = multi_threaded ? s_mutex_lock : s_null_lock;
    sba->unlock = multi_threaded ? s_mutex_unlock : s_null_unlock;

    for (unsigned idx = 0; idx < AWS_SBA_BIN_COUNT; ++idx) {
        struct sba_bin *bin = &sba->bins[idx];
        bin->size = s_bin_sizes[idx];
        if (multi_threaded && aws_mutex_init(&bin->mutex)) {
            goto cleanup;
        }
        if (aws_array_list_init_dynamic(&bin->active_pages, sba->allocator, 16, sizeof(void *))) {
            goto cleanup;
        }
        /* start with enough chunks for 1 page */
        if (aws_array_list_init_dynamic(
                &bin->free_chunks, sba->allocator, aws_max_size(AWS_SBA_PAGE_SIZE / bin->size, 16), sizeof(void *))) {
            goto cleanup;
        }
    }

    return AWS_OP_SUCCESS;

cleanup:
    for (unsigned idx = 0; idx < AWS_SBA_BIN_COUNT; ++idx) {
        struct sba_bin *bin = &sba->bins[idx];
        aws_mutex_clean_up(&bin->mutex);
        aws_array_list_clean_up(&bin->active_pages);
        aws_array_list_clean_up(&bin->free_chunks);
    }
    return AWS_OP_ERR;
}

static void s_sba_clean_up(struct small_block_allocator *sba) {
    /* free all known pages, then free the working page */
    for (unsigned idx = 0; idx < AWS_SBA_BIN_COUNT; ++idx) {
        struct sba_bin *bin = &sba->bins[idx];
        for (size_t page_idx = 0; page_idx < bin->active_pages.length; ++page_idx) {
            void *page_addr = NULL;
            aws_array_list_get_at(&bin->active_pages, &page_addr, page_idx);
<<<<<<< HEAD
            struct page_header *page = s_page_base(page_addr);
            (void)page;
=======
            struct page_header *page = page_addr;
>>>>>>> fb7b6593
            AWS_ASSERT(page->alloc_count == 0 && "Memory still allocated in aws_sba_allocator (bin)");
            s_aligned_free(page);
        }
        if (bin->page_cursor) {
            void *page_addr = s_page_base(bin->page_cursor);
            struct page_header *page = page_addr;
            (void)page;
            AWS_ASSERT(page->alloc_count == 0 && "Memory still allocated in aws_sba_allocator (page)");
            s_aligned_free(page);
        }

        aws_array_list_clean_up(&bin->active_pages);
        aws_array_list_clean_up(&bin->free_chunks);
        aws_mutex_clean_up(&bin->mutex);
    }
}

struct aws_allocator *aws_small_block_allocator_new(struct aws_allocator *allocator, bool multi_threaded) {
    struct small_block_allocator *sba = NULL;
    struct aws_allocator *sba_allocator = NULL;
    aws_mem_acquire_many(
        allocator, 2, &sba, sizeof(struct small_block_allocator), &sba_allocator, sizeof(struct aws_allocator));

    if (!sba || !sba_allocator) {
        return NULL;
    }

    AWS_ZERO_STRUCT(*sba);
    AWS_ZERO_STRUCT(*sba_allocator);

    /* copy the template vtable */
    *sba_allocator = s_sba_allocator;
    sba_allocator->impl = sba;

    if (s_sba_init(sba, allocator, multi_threaded)) {
        s_sba_clean_up(sba);
        aws_mem_release(allocator, sba);
        return NULL;
    }
    return sba_allocator;
}

void aws_small_block_allocator_destroy(struct aws_allocator *sba_allocator) {
    if (!sba_allocator) {
        return;
    }
    struct small_block_allocator *sba = sba_allocator->impl;
    if (!sba) {
        return;
    }

    struct aws_allocator *allocator = sba->allocator;
    s_sba_clean_up(sba);
    aws_mem_release(allocator, sba);
}

size_t aws_small_block_allocator_bytes_active(struct aws_allocator *sba_allocator) {
    AWS_FATAL_ASSERT(sba_allocator && "aws_small_block_allocator_bytes_used requires a non-null allocator");
    struct small_block_allocator *sba = sba_allocator->impl;
    AWS_FATAL_ASSERT(sba && "aws_small_block_allocator_bytes_used: supplied allocator has invalid SBA impl");

    size_t used = 0;
    for (unsigned idx = 0; idx < AWS_SBA_BIN_COUNT; ++idx) {
        struct sba_bin *bin = &sba->bins[idx];
        sba->lock(&bin->mutex);
        for (size_t page_idx = 0; page_idx < bin->active_pages.length; ++page_idx) {
            void *page_addr = NULL;
            aws_array_list_get_at(&bin->active_pages, &page_addr, page_idx);
            struct page_header *page = page_addr;
            used += page->alloc_count * bin->size;
        }
        if (bin->page_cursor) {
            void *page_addr = s_page_base(bin->page_cursor);
            struct page_header *page = page_addr;
            used += page->alloc_count * bin->size;
        }
        sba->unlock(&bin->mutex);
    }

    return used;
}

size_t aws_small_block_allocator_bytes_reserved(struct aws_allocator *sba_allocator) {
    AWS_FATAL_ASSERT(sba_allocator && "aws_small_block_allocator_bytes_used requires a non-null allocator");
    struct small_block_allocator *sba = sba_allocator->impl;
    AWS_FATAL_ASSERT(sba && "aws_small_block_allocator_bytes_used: supplied allocator has invalid SBA impl");

    size_t used = 0;
    for (unsigned idx = 0; idx < AWS_SBA_BIN_COUNT; ++idx) {
        struct sba_bin *bin = &sba->bins[idx];
        sba->lock(&bin->mutex);
        used += (bin->active_pages.length + (bin->page_cursor != NULL)) * AWS_SBA_PAGE_SIZE;
        sba->unlock(&bin->mutex);
    }

    return used;
}

size_t aws_small_block_allocator_page_size(struct aws_allocator *sba_allocator) {
    (void)sba_allocator;
    return AWS_SBA_PAGE_SIZE;
}

/* NOTE: Expects the mutex to be held by the caller */
static void *s_sba_alloc_from_bin(struct sba_bin *bin) {
    /* check the free list, hand chunks out in FIFO order */
    if (bin->free_chunks.length > 0) {
        void *chunk = NULL;
        if (aws_array_list_back(&bin->free_chunks, &chunk)) {
            return NULL;
        }
        if (aws_array_list_pop_back(&bin->free_chunks)) {
            return NULL;
        }

        AWS_ASSERT(chunk);
        struct page_header *page = s_page_base(chunk);
        page->alloc_count++;
        return chunk;
    }

    /* If there is a working page to chunk from, use it */
    if (bin->page_cursor) {
        struct page_header *page = s_page_base(bin->page_cursor);
        AWS_ASSERT(page);
        size_t space_left = AWS_SBA_PAGE_SIZE - (bin->page_cursor - (uint8_t *)page);
        if (space_left >= bin->size) {
            void *chunk = bin->page_cursor;
            page->alloc_count++;
            bin->page_cursor += bin->size;
            space_left -= bin->size;
            if (space_left < bin->size) {
                aws_array_list_push_back(&bin->active_pages, &page);
                bin->page_cursor = NULL;
            }
            return chunk;
        }
    }

    /* Nothing free to use, allocate a page and restart */
    uint8_t *new_page = s_aligned_alloc(AWS_SBA_PAGE_SIZE, AWS_SBA_PAGE_SIZE);
    new_page = s_page_bind(new_page, bin);
    bin->page_cursor = new_page;
    return s_sba_alloc_from_bin(bin);
}

/* NOTE: Expects the mutex to be held by the caller */
static void s_sba_free_to_bin(struct sba_bin *bin, void *addr) {
    AWS_PRECONDITION(addr);
    struct page_header *page = s_page_base(addr);
    AWS_ASSERT(page->bin == bin);
    page->alloc_count--;
    if (page->alloc_count == 0 && page != s_page_base(bin->page_cursor)) { /* empty page, free it */
        uint8_t *page_start = (uint8_t *)page + sizeof(struct page_header);
        uint8_t *page_end = page_start + AWS_SBA_PAGE_SIZE;
        /* Remove all chunks in the page from the free list */
        intptr_t chunk_idx = bin->free_chunks.length;
        for (; chunk_idx >= 0; --chunk_idx) {
            uint8_t *chunk = NULL;
            aws_array_list_get_at(&bin->free_chunks, &chunk, chunk_idx);
            if (chunk >= page_start && chunk < page_end) {
                aws_array_list_swap(&bin->free_chunks, chunk_idx, bin->free_chunks.length - 1);
                aws_array_list_pop_back(&bin->free_chunks);
            }
        }

        /* Find page in pages list and remove it */
        for (size_t page_idx = 0; page_idx < bin->active_pages.length; ++page_idx) {
            void *page_addr = NULL;
            aws_array_list_get_at(&bin->active_pages, &page_addr, page_idx);
            if (page_addr == page) {
                aws_array_list_swap(&bin->active_pages, page_idx, bin->active_pages.length - 1);
                aws_array_list_pop_back(&bin->active_pages);
                break;
            }
        }
        /* ensure that the page tag is erased, in case nearby memory is re-used */
        page->tag = page->tag2 = 0;
        s_aligned_free(page);
        return;
    }

    aws_array_list_push_back(&bin->free_chunks, &addr);
}

/* No lock required for this function, it's all read-only access to constant data */
static struct sba_bin *s_sba_find_bin(struct small_block_allocator *sba, size_t size) {
    AWS_PRECONDITION(size <= s_max_bin_size);

    /* map bits 5(32) to 9(512) to indices 0-4 */
    size_t next_pow2 = 0;
    aws_round_up_to_power_of_two(size, &next_pow2);
    size_t lz = aws_clz_i32((int32_t)next_pow2);
    size_t idx = aws_sub_size_saturating(31 - lz, 5);
    AWS_ASSERT(idx <= 4);
    struct sba_bin *bin = &sba->bins[idx];
    AWS_ASSERT(bin->size >= size);
    return bin;
}

static void *s_sba_alloc(struct small_block_allocator *sba, size_t size) {
    if (size <= s_max_bin_size) {
        struct sba_bin *bin = s_sba_find_bin(sba, size);
        AWS_FATAL_ASSERT(bin);
        /* BEGIN CRITICAL SECTION */
        sba->lock(&bin->mutex);
        void *mem = s_sba_alloc_from_bin(bin);
        sba->unlock(&bin->mutex);
        /* END CRITICAL SECTION */
        return mem;
    }
    return aws_mem_acquire(sba->allocator, size);
}

static void s_sba_free(struct small_block_allocator *sba, void *addr) {
    if (!addr) {
        return;
    }

    struct page_header *page = (struct page_header *)s_page_base(addr);
    /* Check to see if this page is tagged by the sba */
    /* this check causes a read of (possibly) memory we didn't allocate, but it will always be
     * heap memory, so should not cause any issues. TSan will see this as a data race, but it
     * is not, that's a false positive
     */
    if (page->tag == AWS_SBA_TAG_VALUE && page->tag2 == AWS_SBA_TAG_VALUE) {
        struct sba_bin *bin = page->bin;
        /* BEGIN CRITICAL SECTION */
        sba->lock(&bin->mutex);
        s_sba_free_to_bin(bin, addr);
        sba->unlock(&bin->mutex);
        /* END CRITICAL SECTION */
        return;
    }
    /* large alloc, give back to underlying allocator */
    aws_mem_release(sba->allocator, addr);
}

static void *s_sba_mem_acquire(struct aws_allocator *allocator, size_t size) {
    struct small_block_allocator *sba = allocator->impl;
    return s_sba_alloc(sba, size);
}

static void s_sba_mem_release(struct aws_allocator *allocator, void *ptr) {
    struct small_block_allocator *sba = allocator->impl;
    s_sba_free(sba, ptr);
}

static void *s_sba_mem_realloc(struct aws_allocator *allocator, void *old_ptr, size_t old_size, size_t new_size) {
    struct small_block_allocator *sba = allocator->impl;
    /* If both allocations come from the parent, let the parent do it */
    if (old_size > s_max_bin_size && new_size > s_max_bin_size) {
        void *ptr = old_ptr;
        if (aws_mem_realloc(sba->allocator, &ptr, old_size, new_size)) {
            return NULL;
        }
        return ptr;
    }

    if (new_size == 0) {
        s_sba_free(sba, old_ptr);
        return NULL;
    }

    if (old_size > new_size) {
        return old_ptr;
    }

    void *new_mem = s_sba_alloc(sba, new_size);
    if (old_ptr && old_size) {
        memcpy(new_mem, old_ptr, old_size);
        s_sba_free(sba, old_ptr);
    }

    return new_mem;
}

static void *s_sba_mem_calloc(struct aws_allocator *allocator, size_t num, size_t size) {
    struct small_block_allocator *sba = allocator->impl;
    void *mem = s_sba_alloc(sba, size * num);
    memset(mem, 0, size * num);
    return mem;
}<|MERGE_RESOLUTION|>--- conflicted
+++ resolved
@@ -186,12 +186,8 @@
         for (size_t page_idx = 0; page_idx < bin->active_pages.length; ++page_idx) {
             void *page_addr = NULL;
             aws_array_list_get_at(&bin->active_pages, &page_addr, page_idx);
-<<<<<<< HEAD
-            struct page_header *page = s_page_base(page_addr);
+            struct page_header *page = page_addr;
             (void)page;
-=======
-            struct page_header *page = page_addr;
->>>>>>> fb7b6593
             AWS_ASSERT(page->alloc_count == 0 && "Memory still allocated in aws_sba_allocator (bin)");
             s_aligned_free(page);
         }
