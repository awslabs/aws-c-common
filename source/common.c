/**
 * Copyright Amazon.com, Inc. or its affiliates. All Rights Reserved.
 * SPDX-License-Identifier: Apache-2.0.
 */

#include <aws/common/common.h>
#include <aws/common/logging.h>
#include <aws/common/math.h>
#include <aws/common/private/dlloads.h>
#include <aws/common/private/thread_shared.h>

#include <stdarg.h>
#include <stdlib.h>

#ifdef _WIN32
#    include <Windows.h>
#else
#    include <dlfcn.h>
#endif

#ifdef __MACH__
#    include <CoreFoundation/CoreFoundation.h>
#endif

/* turn off unused named parameter warning on msvc.*/
#ifdef _MSC_VER
#    pragma warning(push)
#    pragma warning(disable : 4100)
#endif

long (*g_set_mempolicy_ptr)(int, const unsigned long *, unsigned long) = NULL;
int (*g_numa_available_ptr)(void) = NULL;
int (*g_numa_num_configured_nodes_ptr)(void) = NULL;
int (*g_numa_num_possible_cpus_ptr)(void) = NULL;
int (*g_numa_node_of_cpu_ptr)(int cpu) = NULL;

void *g_libnuma_handle = NULL;

void aws_secure_zero(void *pBuf, size_t bufsize) {
#if defined(_WIN32)
    SecureZeroMemory(pBuf, bufsize);
#else
    /* We cannot use memset_s, even on a C11 compiler, because that would require
     * that __STDC_WANT_LIB_EXT1__ be defined before the _first_ inclusion of string.h.
     *
     * We'll try to work around this by using inline asm on GCC-like compilers,
     * and by exposing the buffer pointer in a volatile local pointer elsewhere.
     */
#    if defined(__GNUC__) || defined(__clang__)
    memset(pBuf, 0, bufsize);
    /* This inline asm serves to convince the compiler that the buffer is (somehow) still
     * used after the zero, and therefore that the optimizer can't eliminate the memset.
     */
    __asm__ __volatile__("" /* The asm doesn't actually do anything. */
                         :  /* no outputs */
                         /* Tell the compiler that the asm code has access to the pointer to the buffer,
                          * and therefore it might be reading the (now-zeroed) buffer.
                          * Without this. clang/LLVM 9.0.0 optimizes away a memset of a stack buffer.
                          */
                         : "r"(pBuf)
                         /* Also clobber memory. While this seems like it might be unnecessary - after all,
                          * it's enough that the asm might read the buffer, right? - in practice GCC 7.3.0
                          * seems to optimize a zero of a stack buffer without it.
                          */
                         : "memory");
#    else  // not GCC/clang
    /* We don't have access to inline asm, since we're on a non-GCC platform. Move the pointer
     * through a volatile pointer in an attempt to confuse the optimizer.
     */
    volatile void *pVolBuf = pBuf;
    memset(pVolBuf, 0, bufsize);
#    endif // #else not GCC/clang
#endif     // #else not windows
}

#define AWS_DEFINE_ERROR_INFO_COMMON(C, ES) [(C)-0x0000] = AWS_DEFINE_ERROR_INFO(C, ES, "aws-c-common")
/* clang-format off */
static struct aws_error_info errors[] = {
    AWS_DEFINE_ERROR_INFO_COMMON(
        AWS_ERROR_SUCCESS,
        "Success."),
    AWS_DEFINE_ERROR_INFO_COMMON(
        AWS_ERROR_OOM,
        "Out of memory."),
    AWS_DEFINE_ERROR_INFO_COMMON(
        AWS_ERROR_NO_SPACE,
        "Out of space on disk."),
    AWS_DEFINE_ERROR_INFO_COMMON(
        AWS_ERROR_UNKNOWN,
        "Unknown error."),
    AWS_DEFINE_ERROR_INFO_COMMON(
        AWS_ERROR_SHORT_BUFFER,
        "Buffer is not large enough to hold result."),
    AWS_DEFINE_ERROR_INFO_COMMON(
        AWS_ERROR_OVERFLOW_DETECTED,
        "Fixed size value overflow was detected."),
    AWS_DEFINE_ERROR_INFO_COMMON(
        AWS_ERROR_UNSUPPORTED_OPERATION,
        "Unsupported operation."),
    AWS_DEFINE_ERROR_INFO_COMMON(
        AWS_ERROR_INVALID_BUFFER_SIZE,
        "Invalid buffer size."),
    AWS_DEFINE_ERROR_INFO_COMMON(
        AWS_ERROR_INVALID_HEX_STR,
        "Invalid hex string."),
    AWS_DEFINE_ERROR_INFO_COMMON(
        AWS_ERROR_INVALID_BASE64_STR,
        "Invalid base64 string."),
    AWS_DEFINE_ERROR_INFO_COMMON(
        AWS_ERROR_INVALID_INDEX,
        "Invalid index for list access."),
    AWS_DEFINE_ERROR_INFO_COMMON(
        AWS_ERROR_THREAD_INVALID_SETTINGS,
        "Invalid thread settings."),
    AWS_DEFINE_ERROR_INFO_COMMON(
        AWS_ERROR_THREAD_INSUFFICIENT_RESOURCE,
        "Insufficent resources for thread."),
    AWS_DEFINE_ERROR_INFO_COMMON(
        AWS_ERROR_THREAD_NO_PERMISSIONS,
        "Insufficient permissions for thread operation."),
    AWS_DEFINE_ERROR_INFO_COMMON(
        AWS_ERROR_THREAD_NOT_JOINABLE,
        "Thread not joinable."),
    AWS_DEFINE_ERROR_INFO_COMMON(
        AWS_ERROR_THREAD_NO_SUCH_THREAD_ID,
        "No such thread ID."),
    AWS_DEFINE_ERROR_INFO_COMMON(
        AWS_ERROR_THREAD_DEADLOCK_DETECTED,
        "Deadlock detected in thread."),
    AWS_DEFINE_ERROR_INFO_COMMON(
        AWS_ERROR_MUTEX_NOT_INIT,
        "Mutex not initialized."),
    AWS_DEFINE_ERROR_INFO_COMMON(
        AWS_ERROR_MUTEX_TIMEOUT,
        "Mutex operation timed out."),
    AWS_DEFINE_ERROR_INFO_COMMON(
        AWS_ERROR_MUTEX_CALLER_NOT_OWNER,
        "The caller of a mutex operation was not the owner."),
    AWS_DEFINE_ERROR_INFO_COMMON(
        AWS_ERROR_MUTEX_FAILED,
        "Mutex operation failed."),
    AWS_DEFINE_ERROR_INFO_COMMON(
        AWS_ERROR_COND_VARIABLE_INIT_FAILED,
        "Condition variable initialization failed."),
    AWS_DEFINE_ERROR_INFO_COMMON(
        AWS_ERROR_COND_VARIABLE_TIMED_OUT,
        "Condition variable wait timed out."),
    AWS_DEFINE_ERROR_INFO_COMMON(
        AWS_ERROR_COND_VARIABLE_ERROR_UNKNOWN,
        "Condition variable unknown error."),
    AWS_DEFINE_ERROR_INFO_COMMON(
        AWS_ERROR_CLOCK_FAILURE,
        "Clock operation failed."),
    AWS_DEFINE_ERROR_INFO_COMMON(
        AWS_ERROR_LIST_EMPTY,
        "Empty list."),
    AWS_DEFINE_ERROR_INFO_COMMON(
        AWS_ERROR_DEST_COPY_TOO_SMALL,
        "Destination of copy is too small."),
    AWS_DEFINE_ERROR_INFO_COMMON(
        AWS_ERROR_LIST_EXCEEDS_MAX_SIZE,
        "A requested operation on a list would exceed it's max size."),
    AWS_DEFINE_ERROR_INFO_COMMON(
        AWS_ERROR_LIST_STATIC_MODE_CANT_SHRINK,
        "Attempt to shrink a list in static mode."),
    AWS_DEFINE_ERROR_INFO_COMMON(
        AWS_ERROR_PRIORITY_QUEUE_FULL,
        "Attempt to add items to a full preallocated queue in static mode."),
    AWS_DEFINE_ERROR_INFO_COMMON(
        AWS_ERROR_PRIORITY_QUEUE_EMPTY,
        "Attempt to pop an item from an empty queue."),
    AWS_DEFINE_ERROR_INFO_COMMON(
        AWS_ERROR_PRIORITY_QUEUE_BAD_NODE,
        "Bad node handle passed to remove."),
    AWS_DEFINE_ERROR_INFO_COMMON(
        AWS_ERROR_HASHTBL_ITEM_NOT_FOUND,
        "Item not found in hash table."),
    AWS_DEFINE_ERROR_INFO_COMMON(
        AWS_ERROR_INVALID_DATE_STR,
        "Date string is invalid and cannot be parsed."
    ),
    AWS_DEFINE_ERROR_INFO_COMMON(
        AWS_ERROR_INVALID_ARGUMENT,
        "An invalid argument was passed to a function."
    ),
    AWS_DEFINE_ERROR_INFO_COMMON(
        AWS_ERROR_RANDOM_GEN_FAILED,
        "A call to the random number generator failed. Retry later."
    ),
    AWS_DEFINE_ERROR_INFO_COMMON(
        AWS_ERROR_MALFORMED_INPUT_STRING,
        "An input string was passed to a parser and the string was incorrectly formatted."
    ),
    AWS_DEFINE_ERROR_INFO_COMMON(
        AWS_ERROR_UNIMPLEMENTED,
        "A function was called, but is not implemented."
    ),
    AWS_DEFINE_ERROR_INFO_COMMON(
        AWS_ERROR_INVALID_STATE,
        "An invalid state was encountered."
    ),
    AWS_DEFINE_ERROR_INFO_COMMON(
        AWS_ERROR_ENVIRONMENT_GET,
        "System call failure when getting an environment variable."
    ),
    AWS_DEFINE_ERROR_INFO_COMMON(
        AWS_ERROR_ENVIRONMENT_SET,
        "System call failure when setting an environment variable."
    ),
    AWS_DEFINE_ERROR_INFO_COMMON(
        AWS_ERROR_ENVIRONMENT_UNSET,
        "System call failure when unsetting an environment variable."
    ),
    AWS_DEFINE_ERROR_INFO_COMMON(
        AWS_ERROR_SYS_CALL_FAILURE,
        "System call failure"),
    AWS_DEFINE_ERROR_INFO_COMMON(
        AWS_ERROR_FILE_INVALID_PATH,
        "Invalid file path."),
    AWS_DEFINE_ERROR_INFO_COMMON(
        AWS_ERROR_MAX_FDS_EXCEEDED,
        "The maximum number of fds has been exceeded."),
    AWS_DEFINE_ERROR_INFO_COMMON(
        AWS_ERROR_NO_PERMISSION,
        "User does not have permission to perform the requested action."),
    AWS_DEFINE_ERROR_INFO_COMMON(
        AWS_ERROR_STREAM_UNSEEKABLE,
        "Stream does not support seek operations"),
    AWS_DEFINE_ERROR_INFO_COMMON(
        AWS_ERROR_C_STRING_BUFFER_NOT_NULL_TERMINATED,
        "A c-string like buffer was passed but a null terminator was not found within the bounds of the buffer."),
    AWS_DEFINE_ERROR_INFO_COMMON(
        AWS_ERROR_STRING_MATCH_NOT_FOUND,
      "The specified substring was not present in the input string."),
    AWS_DEFINE_ERROR_INFO_COMMON(
        AWS_ERROR_DIVIDE_BY_ZERO,
        "Attempt to divide a number by zero."),
    AWS_DEFINE_ERROR_INFO_COMMON(
<<<<<<< HEAD
        AWS_ERROR_OPERATION_INTERUPTED,
        "The operation was interrupted."
    ),
    AWS_DEFINE_ERROR_INFO_COMMON(
        AWS_ERROR_DIRECTORY_NOT_EMPTY,
        "An operation on a directory was attempted which is not allowed when the directory is not empty."
    ),
=======
        AWS_ERROR_INVALID_FILE_HANDLE,
    "Invalid file handle"),
>>>>>>> 73067c19
};
/* clang-format on */

static struct aws_error_info_list s_list = {
    .error_list = errors,
    .count = AWS_ARRAY_SIZE(errors),
};

static struct aws_log_subject_info s_common_log_subject_infos[] = {
    DEFINE_LOG_SUBJECT_INFO(
        AWS_LS_COMMON_GENERAL,
        "aws-c-common",
        "Subject for aws-c-common logging that doesn't belong to any particular category"),
    DEFINE_LOG_SUBJECT_INFO(
        AWS_LS_COMMON_TASK_SCHEDULER,
        "task-scheduler",
        "Subject for task scheduler or task specific logging."),
    DEFINE_LOG_SUBJECT_INFO(AWS_LS_COMMON_THREAD, "thread", "Subject for logging thread related functions."),
    DEFINE_LOG_SUBJECT_INFO(AWS_LS_COMMON_MEMTRACE, "memtrace", "Output from the aws_mem_trace_dump function"),
    DEFINE_LOG_SUBJECT_INFO(AWS_LS_COMMON_XML_PARSER, "xml-parser", "Subject for xml parser specific logging."),
    DEFINE_LOG_SUBJECT_INFO(AWS_LS_COMMON_IO, "common-io", "Common IO utilities"),
    DEFINE_LOG_SUBJECT_INFO(AWS_LS_COMMON_BUS, "bus", "Message bus"),
    DEFINE_LOG_SUBJECT_INFO(AWS_LS_COMMON_TEST, "test", "Unit/integration testing"),
};

static struct aws_log_subject_info_list s_common_log_subject_list = {
    .subject_list = s_common_log_subject_infos,
    .count = AWS_ARRAY_SIZE(s_common_log_subject_infos),
};

static bool s_common_library_initialized = false;

void aws_common_library_init(struct aws_allocator *allocator) {
    (void)allocator;

    if (!s_common_library_initialized) {
        s_common_library_initialized = true;
        aws_register_error_info(&s_list);
        aws_register_log_subject_info_list(&s_common_log_subject_list);
        aws_thread_initialize_thread_management();

/* NUMA is funky and we can't rely on libnuma.so being available. We also don't want to take a hard dependency on it,
 * try and load it if we can. */
#if !defined(_WIN32) && !defined(WIN32)
        /* libnuma defines set_mempolicy() as a WEAK symbol. Loading into the global symbol table overwrites symbols and
           assumptions due to the way loaders and dlload are often implemented and those symbols are defined by things
           like libpthread.so on some unix distros. Sorry about the memory usage here, but it's our only safe choice.
           Also, please don't do numa configurations if memory is your economic bottlneck. */
        g_libnuma_handle = dlopen("libnuma.so", RTLD_LOCAL);

        /* turns out so versioning is really inconsistent these days */
        if (!g_libnuma_handle) {
            g_libnuma_handle = dlopen("libnuma.so.1", RTLD_LOCAL);
        }

        if (!g_libnuma_handle) {
            g_libnuma_handle = dlopen("libnuma.so.2", RTLD_LOCAL);
        }

        if (g_libnuma_handle) {
            AWS_LOGF_INFO(AWS_LS_COMMON_GENERAL, "static: libnuma.so loaded");
            *(void **)(&g_set_mempolicy_ptr) = dlsym(g_libnuma_handle, "set_mempolicy");
            if (g_set_mempolicy_ptr) {
                AWS_LOGF_INFO(AWS_LS_COMMON_GENERAL, "static: set_mempolicy() loaded");
            } else {
                AWS_LOGF_INFO(AWS_LS_COMMON_GENERAL, "static: set_mempolicy() failed to load");
            }

            *(void **)(&g_numa_available_ptr) = dlsym(g_libnuma_handle, "numa_available");
            if (g_numa_available_ptr) {
                AWS_LOGF_INFO(AWS_LS_COMMON_GENERAL, "static: numa_available() loaded");
            } else {
                AWS_LOGF_INFO(AWS_LS_COMMON_GENERAL, "static: numa_available() failed to load");
            }

            *(void **)(&g_numa_num_configured_nodes_ptr) = dlsym(g_libnuma_handle, "numa_num_configured_nodes");
            if (g_numa_num_configured_nodes_ptr) {
                AWS_LOGF_INFO(AWS_LS_COMMON_GENERAL, "static: numa_num_configured_nodes() loaded");
            } else {
                AWS_LOGF_INFO(AWS_LS_COMMON_GENERAL, "static: numa_num_configured_nodes() failed to load");
            }

            *(void **)(&g_numa_num_possible_cpus_ptr) = dlsym(g_libnuma_handle, "numa_num_possible_cpus");
            if (g_numa_num_possible_cpus_ptr) {
                AWS_LOGF_INFO(AWS_LS_COMMON_GENERAL, "static: numa_num_possible_cpus() loaded");
            } else {
                AWS_LOGF_INFO(AWS_LS_COMMON_GENERAL, "static: numa_num_possible_cpus() failed to load");
            }

            *(void **)(&g_numa_node_of_cpu_ptr) = dlsym(g_libnuma_handle, "numa_node_of_cpu");
            if (g_numa_node_of_cpu_ptr) {
                AWS_LOGF_INFO(AWS_LS_COMMON_GENERAL, "static: numa_node_of_cpu() loaded");
            } else {
                AWS_LOGF_INFO(AWS_LS_COMMON_GENERAL, "static: numa_node_of_cpu() failed to load");
            }

        } else {
            AWS_LOGF_INFO(AWS_LS_COMMON_GENERAL, "static: libnuma.so failed to load");
        }
#endif
    }
}

void aws_common_library_clean_up(void) {
    if (s_common_library_initialized) {
        s_common_library_initialized = false;
        aws_thread_join_all_managed();
        aws_unregister_error_info(&s_list);
        aws_unregister_log_subject_info_list(&s_common_log_subject_list);
#if !defined(_WIN32) && !defined(WIN32)
        if (g_libnuma_handle) {
            dlclose(g_libnuma_handle);
        }
#endif
    }
}

void aws_common_fatal_assert_library_initialized(void) {
    if (!s_common_library_initialized) {
        fprintf(
            stderr, "%s", "aws_common_library_init() must be called before using any functionality in aws-c-common.");

        AWS_FATAL_ASSERT(s_common_library_initialized);
    }
}

#ifdef _MSC_VER
#    pragma warning(pop)
#endif<|MERGE_RESOLUTION|>--- conflicted
+++ resolved
@@ -236,7 +236,9 @@
         AWS_ERROR_DIVIDE_BY_ZERO,
         "Attempt to divide a number by zero."),
     AWS_DEFINE_ERROR_INFO_COMMON(
-<<<<<<< HEAD
+        AWS_ERROR_INVALID_FILE_HANDLE,
+        "Invalid file handle"),
+    AWS_DEFINE_ERROR_INFO_COMMON(
         AWS_ERROR_OPERATION_INTERUPTED,
         "The operation was interrupted."
     ),
@@ -244,10 +246,6 @@
         AWS_ERROR_DIRECTORY_NOT_EMPTY,
         "An operation on a directory was attempted which is not allowed when the directory is not empty."
     ),
-=======
-        AWS_ERROR_INVALID_FILE_HANDLE,
-    "Invalid file handle"),
->>>>>>> 73067c19
 };
 /* clang-format on */
 
