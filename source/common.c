/*
 * Copyright 2010-2017 Amazon.com, Inc. or its affiliates. All Rights Reserved.
 *
 * Licensed under the Apache License, Version 2.0 (the "License").
 * You may not use this file except in compliance with the License.
 * A copy of the License is located at
 *
 *  http://aws.amazon.com/apache2.0
 *
 * or in the "license" file accompanying this file. This file is distributed
 * on an "AS IS" BASIS, WITHOUT WARRANTIES OR CONDITIONS OF ANY KIND, either
 * express or implied. See the License for the specific language governing
 * permissions and limitations under the License.
 */

#include <aws/common/common.h>

#include <stdlib.h>

#ifdef __MACH__
#    include <CoreFoundation/CoreFoundation.h>
#endif

/* turn off unused named parameter warning on msvc.*/
#ifdef _MSC_VER
#    pragma warning(push)
#    pragma warning(disable : 4100)
#endif

<<<<<<< HEAD
static void *s_default_malloc(struct aws_allocator *allocator, size_t size) {
    return malloc(size);
}

static void s_default_free(struct aws_allocator *allocator, void *ptr) {
    free(ptr);
}

static void *s_default_realloc(struct aws_allocator *allocator, void *ptr, size_t oldsize, size_t newsize) {
=======
static void *default_malloc(struct aws_allocator *allocator, size_t size) {
    (void)allocator;
    return malloc(size);
}

static void default_free(struct aws_allocator *allocator, void *ptr) {
    (void)allocator;
    free(ptr);
}

static void *default_realloc(struct aws_allocator *allocator, void *ptr, size_t oldsize, size_t newsize) {
    (void)allocator;
>>>>>>> 4090d102
    (void)oldsize;
    return realloc(ptr, newsize);
}

<<<<<<< HEAD
static struct aws_allocator default_allocator = {.mem_acquire = s_default_malloc,
                                                 .mem_release = s_default_free,
                                                 .mem_realloc = s_default_realloc};
=======
static struct aws_allocator default_allocator = {
    .mem_acquire = default_malloc,
    .mem_release = default_free,
    .mem_realloc = default_realloc,
};
>>>>>>> 4090d102

struct aws_allocator *aws_default_allocator() {
    return &default_allocator;
}

void *aws_mem_acquire(struct aws_allocator *allocator, size_t size) {
    void *mem = allocator->mem_acquire(allocator, size);
<<<<<<< HEAD
    if (!mem)
        aws_raise_error(AWS_ERROR_OOM);
=======
    if (!mem) {
        aws_raise_error(AWS_ERROR_OOM);
    }
>>>>>>> 4090d102
    return mem;
}

void aws_mem_release(struct aws_allocator *allocator, void *ptr) {
    allocator->mem_release(allocator, ptr);
}

int aws_mem_realloc(struct aws_allocator *allocator, void **ptr, size_t oldsize, size_t newsize) {
    if (allocator->mem_realloc) {
        void *newptr = allocator->mem_realloc(allocator, *ptr, oldsize, newsize);
        if (!newptr) {
            return aws_raise_error(AWS_ERROR_OOM);
        }
        *ptr = newptr;
        return AWS_OP_SUCCESS;
    }

    /* Since the allocator doesn't support realloc, we'll need to emulate it
     * (inefficiently). */
    if (oldsize >= newsize) {
        return AWS_OP_SUCCESS;
    }

    void *newptr = aws_mem_acquire(allocator, newsize);
    if (!newptr) {
        /* AWS_ERROR_OOM already raised */
        return AWS_OP_ERR;
    }

    memcpy(newptr, *ptr, oldsize);
    memset((uint8_t *)newptr + oldsize, 0, newsize - oldsize);

    aws_mem_release(allocator, *ptr);

    *ptr = newptr;

    return AWS_OP_SUCCESS;
}

/* Wraps a CFAllocator around aws_allocator. For Mac only. */
#ifdef __MACH__

static CFStringRef s_cf_allocator_description = CFSTR("CFAllocator wrapping aws_allocator.");

<<<<<<< HEAD
/* note we don't have a standard specification stating sizeof(size_t) == sizeof(void *) so we have some extra casts */
static void *s_cf_allocator_allocate(CFIndex alloc_size, CFOptionFlags hint, void *info) {
=======
/* note we don't have a standard specification stating sizeof(size_t) ==
 * sizeof(void *) so we have some extra casts */
static void *cf_allocator_allocate(CFIndex alloc_size, CFOptionFlags hint, void *info) {
>>>>>>> 4090d102
    struct aws_allocator *allocator = info;

    void *mem = aws_mem_acquire(allocator, (size_t)alloc_size + sizeof(size_t));

    if (!mem) {
        return NULL;
    }

    size_t allocation_size = (size_t)alloc_size + sizeof(size_t);
    memcpy(mem, &allocation_size, sizeof(size_t));
    return (void *)((uint8_t *)mem + sizeof(size_t));
}

static void s_cf_allocator_deallocate(void *ptr, void *info) {
    struct aws_allocator *allocator = info;

    void *original_allocation = (uint8_t *)ptr - sizeof(size_t);

    aws_mem_release(allocator, original_allocation);
}

static void *s_cf_allocator_reallocate(void *ptr, CFIndex new_size, CFOptionFlags hint, void *info) {
    struct aws_allocator *allocator = info;
    assert(allocator->mem_realloc);

    void *original_allocation = (uint8_t *)ptr - sizeof(size_t);
    size_t original_size = 0;
    memcpy(&original_size, original_allocation, sizeof(size_t));

    if (aws_mem_realloc(allocator, &original_allocation, original_size, (size_t)new_size)) {
        return NULL;
    }

    size_t new_allocation_size = (size_t)new_size;
    memcpy(original_allocation, &new_allocation_size, sizeof(size_t));

    return (void *)((uint8_t *)original_allocation + sizeof(size_t));
}

static CFStringRef s_cf_allocator_copy_description(const void *info) {
    return s_cf_allocator_description;
}

static CFIndex s_cf_allocator_preferred_size(CFIndex size, CFOptionFlags hint, void *info) {
    return size + sizeof(size_t);
}

CFAllocatorRef aws_wrapped_cf_allocator_new(struct aws_allocator *allocator) {
    CFAllocatorRef cf_allocator = NULL;

    CFAllocatorReallocateCallBack reallocate_callback = NULL;

    if (allocator->mem_realloc) {
        reallocate_callback = s_cf_allocator_reallocate;
    }

<<<<<<< HEAD
    CFAllocatorContext context = {.allocate = s_cf_allocator_allocate,
                                  .copyDescription = s_cf_allocator_copy_description,
                                  .deallocate = s_cf_allocator_deallocate,
                                  .reallocate = reallocate_callback,
                                  .info = allocator,
                                  .preferredSize = s_cf_allocator_preferred_size,
                                  .release = NULL,
                                  .retain = NULL,
                                  .version = 0};
=======
    CFAllocatorContext context = {
        .allocate = cf_allocator_allocate,
        .copyDescription = cf_allocator_copy_description,
        .deallocate = cf_allocator_deallocate,
        .reallocate = reallocate_callback,
        .info = allocator,
        .preferredSize = cf_allocator_preferred_size,
        .release = NULL,
        .retain = NULL,
        .version = 0,
    };
>>>>>>> 4090d102

    cf_allocator = CFAllocatorCreate(NULL, &context);

    if (!cf_allocator) {
        aws_raise_error(AWS_ERROR_OOM);
    }

    return cf_allocator;
}

void aws_wrapped_cf_allocator_destroy(CFAllocatorRef allocator) {
    CFRelease(allocator);
}

#endif /*__MACH__ */

static int8_t s_error_strings_loaded = 0;

#define AWS_DEFINE_ERROR_INFO_COMMON(C, ES) AWS_DEFINE_ERROR_INFO(C, ES, "libaws-c-common")

/* clang-format off */
static struct aws_error_info errors[] = {
<<<<<<< HEAD
    AWS_DEFINE_ERROR_INFO(AWS_ERROR_SUCCESS, "success", AWS_LIB_NAME),
    AWS_DEFINE_ERROR_INFO(AWS_ERROR_OOM, "out-of-memory", AWS_LIB_NAME),
    AWS_DEFINE_ERROR_INFO(AWS_ERROR_UNKNOWN, "unknown error", AWS_LIB_NAME),
    AWS_DEFINE_ERROR_INFO(AWS_ERROR_SHORT_BUFFER, "Insufficient data in input buffer", AWS_LIB_NAME),
    AWS_DEFINE_ERROR_INFO(AWS_ERROR_OVERFLOW_DETECTED, "fixed size value overflow was detected", AWS_LIB_NAME),
    AWS_DEFINE_ERROR_INFO(AWS_ERROR_INVALID_BUFFER_SIZE, "invalid buffer size", AWS_LIB_NAME),
    AWS_DEFINE_ERROR_INFO(AWS_ERROR_INVALID_HEX_STR, "invalid hex string", AWS_LIB_NAME),
    AWS_DEFINE_ERROR_INFO(AWS_ERROR_INVALID_BASE64_STR, "invalid base64 string", AWS_LIB_NAME),
    AWS_DEFINE_ERROR_INFO(AWS_ERROR_INVALID_INDEX, "invalid index for list access", AWS_LIB_NAME),
    AWS_DEFINE_ERROR_INFO(AWS_ERROR_THREAD_INVALID_SETTINGS, "invalid thread settings", AWS_LIB_NAME),
    AWS_DEFINE_ERROR_INFO(AWS_ERROR_THREAD_INSUFFICIENT_RESOURCE, "thread, insufficient resources", AWS_LIB_NAME),
    AWS_DEFINE_ERROR_INFO(
        AWS_ERROR_THREAD_NO_PERMISSIONS,
        "insufficient permissions for thread operation",
        AWS_LIB_NAME),
    AWS_DEFINE_ERROR_INFO(AWS_ERROR_THREAD_NOT_JOINABLE, "thread not join-able", AWS_LIB_NAME),
    AWS_DEFINE_ERROR_INFO(AWS_ERROR_THREAD_NO_SUCH_THREAD_ID, "no such thread id", AWS_LIB_NAME),
    AWS_DEFINE_ERROR_INFO(AWS_ERROR_THREAD_DEADLOCK_DETECTED, "deadlock detected", AWS_LIB_NAME),
    AWS_DEFINE_ERROR_INFO(AWS_ERROR_MUTEX_NOT_INIT, "mutex not initialized", AWS_LIB_NAME),
    AWS_DEFINE_ERROR_INFO(AWS_ERROR_MUTEX_TIMEOUT, "mutex operation timed out", AWS_LIB_NAME),
    AWS_DEFINE_ERROR_INFO(
        AWS_ERROR_MUTEX_CALLER_NOT_OWNER,
        "the caller of a mutex operation was not the owner",
        AWS_LIB_NAME),
    AWS_DEFINE_ERROR_INFO(AWS_ERROR_MUTEX_FAILED, "mutex operation failed", AWS_LIB_NAME),
    AWS_DEFINE_ERROR_INFO(
        AWS_ERROR_COND_VARIABLE_INIT_FAILED,
        "condition variable initialization failed.",
        AWS_LIB_NAME),
    AWS_DEFINE_ERROR_INFO(AWS_ERROR_COND_VARIABLE_TIMED_OUT, "condition variable wait timed out.", AWS_LIB_NAME),
    AWS_DEFINE_ERROR_INFO(AWS_ERROR_COND_VARIABLE_ERROR_UNKNOWN, "condition variable unknown error.", AWS_LIB_NAME),
    AWS_DEFINE_ERROR_INFO(AWS_ERROR_CLOCK_FAILURE, "clock get ticks operation failed", AWS_LIB_NAME),
    AWS_DEFINE_ERROR_INFO(AWS_ERROR_LIST_EMPTY, "empty list", AWS_LIB_NAME),
    AWS_DEFINE_ERROR_INFO(AWS_ERROR_DEST_COPY_TOO_SMALL, "destination of copy is too small", AWS_LIB_NAME),
    AWS_DEFINE_ERROR_INFO(
        AWS_ERROR_LIST_EXCEEDS_MAX_SIZE,
        "a requested operation on a list would exceed it's max size.",
        AWS_LIB_NAME),
    AWS_DEFINE_ERROR_INFO(
        AWS_ERROR_LIST_STATIC_MODE_CANT_SHRINK,
        "attempt to shrink a list in static mode",
        AWS_LIB_NAME),
    AWS_DEFINE_ERROR_INFO(
        AWS_ERROR_PRIORITY_QUEUE_FULL,
        "attempt to add items to a full preallocated queue in static mode.",
        AWS_LIB_NAME),
    AWS_DEFINE_ERROR_INFO(AWS_ERROR_PRIORITY_QUEUE_EMPTY, "attempt to pop an item from an empty queue.", AWS_LIB_NAME),
    AWS_DEFINE_ERROR_INFO(AWS_ERROR_TASK_SCHEDULER_NO_TASKS, "no tasks scheduled available.", AWS_LIB_NAME),
    AWS_DEFINE_ERROR_INFO(
        AWS_ERROR_TASK_SCHEDULER_NO_READY_TASKS,
        "none of the tasks scheduled is due to run now.",
        AWS_LIB_NAME),
    AWS_DEFINE_ERROR_INFO(AWS_ERROR_HASHTBL_ITEM_NOT_FOUND, "Item not found in hash table", AWS_LIB_NAME)};
=======
    AWS_DEFINE_ERROR_INFO_COMMON(
        AWS_ERROR_SUCCESS,
        "success"),
    AWS_DEFINE_ERROR_INFO_COMMON(
        AWS_ERROR_OOM,
        "out-of-memory"),
    AWS_DEFINE_ERROR_INFO_COMMON(
        AWS_ERROR_UNKNOWN,
        "unknown error"),
    AWS_DEFINE_ERROR_INFO_COMMON(
        AWS_ERROR_SHORT_BUFFER,
        "Insufficient data in input buffer"),
    AWS_DEFINE_ERROR_INFO_COMMON(
        AWS_ERROR_OVERFLOW_DETECTED,
        "fixed size value overflow was detected"),
    AWS_DEFINE_ERROR_INFO_COMMON(
        AWS_ERROR_INVALID_BUFFER_SIZE,
        "invalid buffer size"),
    AWS_DEFINE_ERROR_INFO_COMMON(
        AWS_ERROR_INVALID_HEX_STR,
        "invalid hex string"),
    AWS_DEFINE_ERROR_INFO_COMMON(
        AWS_ERROR_INVALID_BASE64_STR,
        "invalid base64 string"),
    AWS_DEFINE_ERROR_INFO_COMMON(
        AWS_ERROR_INVALID_INDEX,
        "invalid index for list access"),
    AWS_DEFINE_ERROR_INFO_COMMON(
        AWS_ERROR_THREAD_INVALID_SETTINGS,
        "invalid thread settings"),
    AWS_DEFINE_ERROR_INFO_COMMON(
        AWS_ERROR_THREAD_INSUFFICIENT_RESOURCE,
        "thread, insufficient resources"),
    AWS_DEFINE_ERROR_INFO_COMMON(
        AWS_ERROR_THREAD_NO_PERMISSIONS,
        "insufficient permissions for thread operation"),
    AWS_DEFINE_ERROR_INFO_COMMON(
        AWS_ERROR_THREAD_NOT_JOINABLE,
        "thread not join-able"),
    AWS_DEFINE_ERROR_INFO_COMMON(
        AWS_ERROR_THREAD_NO_SUCH_THREAD_ID,
        "no such thread id"),
    AWS_DEFINE_ERROR_INFO_COMMON(
        AWS_ERROR_THREAD_DEADLOCK_DETECTED,
        "deadlock detected"),
    AWS_DEFINE_ERROR_INFO_COMMON(
        AWS_ERROR_MUTEX_NOT_INIT,
        "mutex not initialized"),
    AWS_DEFINE_ERROR_INFO_COMMON(
        AWS_ERROR_MUTEX_TIMEOUT,
        "mutex operation timed out"),
    AWS_DEFINE_ERROR_INFO_COMMON(
        AWS_ERROR_MUTEX_CALLER_NOT_OWNER,
        "the caller of a mutex operation was not the owner"),
    AWS_DEFINE_ERROR_INFO_COMMON(
        AWS_ERROR_MUTEX_FAILED,
        "mutex operation failed"),
    AWS_DEFINE_ERROR_INFO_COMMON(
        AWS_ERROR_COND_VARIABLE_INIT_FAILED,
        "condition variable initialization failed."),
    AWS_DEFINE_ERROR_INFO_COMMON(
        AWS_ERROR_COND_VARIABLE_TIMED_OUT,
        "condition variable wait timed out."),
    AWS_DEFINE_ERROR_INFO_COMMON(
        AWS_ERROR_COND_VARIABLE_ERROR_UNKNOWN,
        "condition variable unknown error."),
    AWS_DEFINE_ERROR_INFO_COMMON(
        AWS_ERROR_CLOCK_FAILURE,
        "clock get ticks operation failed"),
    AWS_DEFINE_ERROR_INFO_COMMON(
        AWS_ERROR_LIST_EMPTY,
        "empty list"),
    AWS_DEFINE_ERROR_INFO_COMMON(
        AWS_ERROR_DEST_COPY_TOO_SMALL,
        "destination of copy is too small"),
    AWS_DEFINE_ERROR_INFO_COMMON(
        AWS_ERROR_LIST_EXCEEDS_MAX_SIZE,
        "a requested operation on a list would exceed it's max size."),
    AWS_DEFINE_ERROR_INFO_COMMON(
        AWS_ERROR_LIST_STATIC_MODE_CANT_SHRINK,
        "attempt to shrink a list in static mode"),
    AWS_DEFINE_ERROR_INFO_COMMON(
        AWS_ERROR_PRIORITY_QUEUE_FULL,
        "attempt to add items to a full preallocated queue in static mode."),
    AWS_DEFINE_ERROR_INFO_COMMON(
        AWS_ERROR_PRIORITY_QUEUE_EMPTY,
        "attempt to pop an item from an empty queue."),
    AWS_DEFINE_ERROR_INFO_COMMON(
        AWS_ERROR_TASK_SCHEDULER_NO_TASKS,
        "no tasks scheduled available."),
    AWS_DEFINE_ERROR_INFO_COMMON(
        AWS_ERROR_TASK_SCHEDULER_NO_READY_TASKS,
        "none of the tasks scheduled is due to run now."),
    AWS_DEFINE_ERROR_INFO_COMMON(
        AWS_ERROR_HASHTBL_ITEM_NOT_FOUND,
        "Item not found in hash table"),
};
/* clang-format on */
>>>>>>> 4090d102

static struct aws_error_info_list s_list = {
    .error_list = errors,
    .count = sizeof(errors) / sizeof(struct aws_error_info),
};

void aws_load_error_strings(void) {
<<<<<<< HEAD
    if (!s_error_strings_loaded) {
        s_error_strings_loaded = 1;
        aws_register_error_info(&s_list);
=======
    if (!error_strings_loaded) {
        error_strings_loaded = 1;
        aws_register_error_info(&list);
>>>>>>> 4090d102
    }
}<|MERGE_RESOLUTION|>--- conflicted
+++ resolved
@@ -27,7 +27,6 @@
 #    pragma warning(disable : 4100)
 #endif
 
-<<<<<<< HEAD
 static void *s_default_malloc(struct aws_allocator *allocator, size_t size) {
     return malloc(size);
 }
@@ -37,35 +36,15 @@
 }
 
 static void *s_default_realloc(struct aws_allocator *allocator, void *ptr, size_t oldsize, size_t newsize) {
-=======
-static void *default_malloc(struct aws_allocator *allocator, size_t size) {
-    (void)allocator;
-    return malloc(size);
-}
-
-static void default_free(struct aws_allocator *allocator, void *ptr) {
-    (void)allocator;
-    free(ptr);
-}
-
-static void *default_realloc(struct aws_allocator *allocator, void *ptr, size_t oldsize, size_t newsize) {
-    (void)allocator;
->>>>>>> 4090d102
     (void)oldsize;
     return realloc(ptr, newsize);
 }
 
-<<<<<<< HEAD
-static struct aws_allocator default_allocator = {.mem_acquire = s_default_malloc,
-                                                 .mem_release = s_default_free,
-                                                 .mem_realloc = s_default_realloc};
-=======
 static struct aws_allocator default_allocator = {
-    .mem_acquire = default_malloc,
-    .mem_release = default_free,
-    .mem_realloc = default_realloc,
+    .mem_acquire = s_default_malloc,
+    .mem_release = s_default_free,
+    .mem_realloc = s_default_realloc,
 };
->>>>>>> 4090d102
 
 struct aws_allocator *aws_default_allocator() {
     return &default_allocator;
@@ -73,14 +52,9 @@
 
 void *aws_mem_acquire(struct aws_allocator *allocator, size_t size) {
     void *mem = allocator->mem_acquire(allocator, size);
-<<<<<<< HEAD
-    if (!mem)
-        aws_raise_error(AWS_ERROR_OOM);
-=======
     if (!mem) {
         aws_raise_error(AWS_ERROR_OOM);
     }
->>>>>>> 4090d102
     return mem;
 }
 
@@ -125,14 +99,8 @@
 
 static CFStringRef s_cf_allocator_description = CFSTR("CFAllocator wrapping aws_allocator.");
 
-<<<<<<< HEAD
 /* note we don't have a standard specification stating sizeof(size_t) == sizeof(void *) so we have some extra casts */
 static void *s_cf_allocator_allocate(CFIndex alloc_size, CFOptionFlags hint, void *info) {
-=======
-/* note we don't have a standard specification stating sizeof(size_t) ==
- * sizeof(void *) so we have some extra casts */
-static void *cf_allocator_allocate(CFIndex alloc_size, CFOptionFlags hint, void *info) {
->>>>>>> 4090d102
     struct aws_allocator *allocator = info;
 
     void *mem = aws_mem_acquire(allocator, (size_t)alloc_size + sizeof(size_t));
@@ -189,29 +157,17 @@
         reallocate_callback = s_cf_allocator_reallocate;
     }
 
-<<<<<<< HEAD
-    CFAllocatorContext context = {.allocate = s_cf_allocator_allocate,
-                                  .copyDescription = s_cf_allocator_copy_description,
-                                  .deallocate = s_cf_allocator_deallocate,
-                                  .reallocate = reallocate_callback,
-                                  .info = allocator,
-                                  .preferredSize = s_cf_allocator_preferred_size,
-                                  .release = NULL,
-                                  .retain = NULL,
-                                  .version = 0};
-=======
     CFAllocatorContext context = {
-        .allocate = cf_allocator_allocate,
-        .copyDescription = cf_allocator_copy_description,
-        .deallocate = cf_allocator_deallocate,
+        .allocate = s_cf_allocator_allocate,
+        .copyDescription = s_cf_allocator_copy_description,
+        .deallocate = s_cf_allocator_deallocate,
         .reallocate = reallocate_callback,
         .info = allocator,
-        .preferredSize = cf_allocator_preferred_size,
+        .preferredSize = s_cf_allocator_preferred_size,
         .release = NULL,
         .retain = NULL,
         .version = 0,
     };
->>>>>>> 4090d102
 
     cf_allocator = CFAllocatorCreate(NULL, &context);
 
@@ -234,61 +190,6 @@
 
 /* clang-format off */
 static struct aws_error_info errors[] = {
-<<<<<<< HEAD
-    AWS_DEFINE_ERROR_INFO(AWS_ERROR_SUCCESS, "success", AWS_LIB_NAME),
-    AWS_DEFINE_ERROR_INFO(AWS_ERROR_OOM, "out-of-memory", AWS_LIB_NAME),
-    AWS_DEFINE_ERROR_INFO(AWS_ERROR_UNKNOWN, "unknown error", AWS_LIB_NAME),
-    AWS_DEFINE_ERROR_INFO(AWS_ERROR_SHORT_BUFFER, "Insufficient data in input buffer", AWS_LIB_NAME),
-    AWS_DEFINE_ERROR_INFO(AWS_ERROR_OVERFLOW_DETECTED, "fixed size value overflow was detected", AWS_LIB_NAME),
-    AWS_DEFINE_ERROR_INFO(AWS_ERROR_INVALID_BUFFER_SIZE, "invalid buffer size", AWS_LIB_NAME),
-    AWS_DEFINE_ERROR_INFO(AWS_ERROR_INVALID_HEX_STR, "invalid hex string", AWS_LIB_NAME),
-    AWS_DEFINE_ERROR_INFO(AWS_ERROR_INVALID_BASE64_STR, "invalid base64 string", AWS_LIB_NAME),
-    AWS_DEFINE_ERROR_INFO(AWS_ERROR_INVALID_INDEX, "invalid index for list access", AWS_LIB_NAME),
-    AWS_DEFINE_ERROR_INFO(AWS_ERROR_THREAD_INVALID_SETTINGS, "invalid thread settings", AWS_LIB_NAME),
-    AWS_DEFINE_ERROR_INFO(AWS_ERROR_THREAD_INSUFFICIENT_RESOURCE, "thread, insufficient resources", AWS_LIB_NAME),
-    AWS_DEFINE_ERROR_INFO(
-        AWS_ERROR_THREAD_NO_PERMISSIONS,
-        "insufficient permissions for thread operation",
-        AWS_LIB_NAME),
-    AWS_DEFINE_ERROR_INFO(AWS_ERROR_THREAD_NOT_JOINABLE, "thread not join-able", AWS_LIB_NAME),
-    AWS_DEFINE_ERROR_INFO(AWS_ERROR_THREAD_NO_SUCH_THREAD_ID, "no such thread id", AWS_LIB_NAME),
-    AWS_DEFINE_ERROR_INFO(AWS_ERROR_THREAD_DEADLOCK_DETECTED, "deadlock detected", AWS_LIB_NAME),
-    AWS_DEFINE_ERROR_INFO(AWS_ERROR_MUTEX_NOT_INIT, "mutex not initialized", AWS_LIB_NAME),
-    AWS_DEFINE_ERROR_INFO(AWS_ERROR_MUTEX_TIMEOUT, "mutex operation timed out", AWS_LIB_NAME),
-    AWS_DEFINE_ERROR_INFO(
-        AWS_ERROR_MUTEX_CALLER_NOT_OWNER,
-        "the caller of a mutex operation was not the owner",
-        AWS_LIB_NAME),
-    AWS_DEFINE_ERROR_INFO(AWS_ERROR_MUTEX_FAILED, "mutex operation failed", AWS_LIB_NAME),
-    AWS_DEFINE_ERROR_INFO(
-        AWS_ERROR_COND_VARIABLE_INIT_FAILED,
-        "condition variable initialization failed.",
-        AWS_LIB_NAME),
-    AWS_DEFINE_ERROR_INFO(AWS_ERROR_COND_VARIABLE_TIMED_OUT, "condition variable wait timed out.", AWS_LIB_NAME),
-    AWS_DEFINE_ERROR_INFO(AWS_ERROR_COND_VARIABLE_ERROR_UNKNOWN, "condition variable unknown error.", AWS_LIB_NAME),
-    AWS_DEFINE_ERROR_INFO(AWS_ERROR_CLOCK_FAILURE, "clock get ticks operation failed", AWS_LIB_NAME),
-    AWS_DEFINE_ERROR_INFO(AWS_ERROR_LIST_EMPTY, "empty list", AWS_LIB_NAME),
-    AWS_DEFINE_ERROR_INFO(AWS_ERROR_DEST_COPY_TOO_SMALL, "destination of copy is too small", AWS_LIB_NAME),
-    AWS_DEFINE_ERROR_INFO(
-        AWS_ERROR_LIST_EXCEEDS_MAX_SIZE,
-        "a requested operation on a list would exceed it's max size.",
-        AWS_LIB_NAME),
-    AWS_DEFINE_ERROR_INFO(
-        AWS_ERROR_LIST_STATIC_MODE_CANT_SHRINK,
-        "attempt to shrink a list in static mode",
-        AWS_LIB_NAME),
-    AWS_DEFINE_ERROR_INFO(
-        AWS_ERROR_PRIORITY_QUEUE_FULL,
-        "attempt to add items to a full preallocated queue in static mode.",
-        AWS_LIB_NAME),
-    AWS_DEFINE_ERROR_INFO(AWS_ERROR_PRIORITY_QUEUE_EMPTY, "attempt to pop an item from an empty queue.", AWS_LIB_NAME),
-    AWS_DEFINE_ERROR_INFO(AWS_ERROR_TASK_SCHEDULER_NO_TASKS, "no tasks scheduled available.", AWS_LIB_NAME),
-    AWS_DEFINE_ERROR_INFO(
-        AWS_ERROR_TASK_SCHEDULER_NO_READY_TASKS,
-        "none of the tasks scheduled is due to run now.",
-        AWS_LIB_NAME),
-    AWS_DEFINE_ERROR_INFO(AWS_ERROR_HASHTBL_ITEM_NOT_FOUND, "Item not found in hash table", AWS_LIB_NAME)};
-=======
     AWS_DEFINE_ERROR_INFO_COMMON(
         AWS_ERROR_SUCCESS,
         "success"),
@@ -387,7 +288,6 @@
         "Item not found in hash table"),
 };
 /* clang-format on */
->>>>>>> 4090d102
 
 static struct aws_error_info_list s_list = {
     .error_list = errors,
@@ -395,14 +295,8 @@
 };
 
 void aws_load_error_strings(void) {
-<<<<<<< HEAD
     if (!s_error_strings_loaded) {
         s_error_strings_loaded = 1;
         aws_register_error_info(&s_list);
-=======
-    if (!error_strings_loaded) {
-        error_strings_loaded = 1;
-        aws_register_error_info(&list);
->>>>>>> 4090d102
     }
 }