--- conflicted
+++ resolved
@@ -356,7 +356,6 @@
         AWS_ERROR_HASHTBL_ITEM_NOT_FOUND,
         "Item not found in hash table."),
     AWS_DEFINE_ERROR_INFO_COMMON(
-<<<<<<< HEAD
         AWS_ERROR_INVALID_DATE_STR,
         "Date string is invalid and cannot be parsed."
     ),
@@ -364,7 +363,6 @@
         AWS_ERROR_INVALID_ARGUMENT,
         "An invalid argument was passed to a function."
     )
-=======
         AWS_ERROR_RANDOM_GEN_FAILED,
         "A call to the random number generator failed. Retry later."
     ),
@@ -372,7 +370,6 @@
         AWS_ERROR_MALFORMED_INPUT_STRING,
         "An input string was passed to a parser and the string was incorrectly formatted."
     ),
->>>>>>> bbbb62d4
 };
 /* clang-format on */
 
