#ifndef AWS_COMMON_COMMON_H
#define AWS_COMMON_COMMON_H

/*
 * Copyright 2010-2018 Amazon.com, Inc. or its affiliates. All Rights Reserved.
 *
 * Licensed under the Apache License, Version 2.0 (the "License").
 * You may not use this file except in compliance with the License.
 * A copy of the License is located at
 *
 *  http://aws.amazon.com/apache2.0
 *
 * or in the "license" file accompanying this file. This file is distributed
 * on an "AS IS" BASIS, WITHOUT WARRANTIES OR CONDITIONS OF ANY KIND, either
 * express or implied. See the License for the specific language governing
 * permissions and limitations under the License.
 */

#include <aws/common/exports.h>

#include <stddef.h>
#include <string.h>

#ifndef AWS_STATIC_IMPL
/*
 * In order to allow us to export our inlinable methods in a DLL/.so, we have a designated .c
 * file where this AWS_STATIC_IMPL macro will be redefined to be non-static.
 */
#    define AWS_STATIC_IMPL static inline
#endif

#define AWS_CONCAT(A, B) A ## B
#define AWS_STATIC_ASSERT0(cond, msg) typedef char AWS_CONCAT(static_assertion_, msg)[(!!(cond)) * 2 - 1]
#define AWS_STATIC_ASSERT1(cond, line) AWS_STATIC_ASSERT0(cond, AWS_CONCAT(at_line_, line))
#define AWS_STATIC_ASSERT(cond) AWS_STATIC_ASSERT1(cond, __LINE__)
#define AWS_FATAL_ASSERT(cond) if (!(cond)) {                                                                   \
                                    fprintf(stderr, "Fatal error condition occurred in %s:%d: %s "               \
                                        "Exiting application\n", __FILE__, __LINE__, #cond);                    \
                                    abort();                                                                    \
                               }                                                                                \

#ifndef NO_STDBOOL
#    include <stdbool.h>
#else
#    ifndef __cplusplus
#        define bool _Bool
#        define true 1
#        define false 0
#    elif defined(__GNUC__) && !defined(__STRICT_ANSI__)

#        define _Bool bool
#        if __cplusplus < 201103L
/* For C++98, define bool, false, true as a GNU extension. */
#            define bool bool
#            define false false
#            define true true
#        endif
#    endif
#endif

#ifndef NO_STDINT
#    include <stdint.h>
#else
#    if defined(__x86_64__) || defined(_M_AMD64) || defined(__aarch64__) || defined(__ia64__) ||                   \
            defined(__powerpc64__)
#        define PTR_SIZE 8
#    else
#        define PTR_SIZE 4
#    endif

typedef signed char int8_t;
typedef short int int16_t;
typedef int int32_t;
#    if (PTR_SIZE == 8)
typedef long int int64_t;
#    else
typedef long long int int64_t;
#    endif

typedef unsigned char uint8_t;
typedef unsigned short int uint16_t;

typedef unsigned int uint32_t;

#    if (PTR_SIZE == 8)
typedef unsigned long int uint64_t;
#    else
typedef unsigned long long int uint64_t;
#    endif

#    if (PTR_SIZE == 8)
typedef long int intptr_t;
typedef unsigned long int uintptr_t;
#    else
typedef int intptr_t;
typedef unsigned int uintptr_t;
#    endif

#    if (PTR_SIZE == 8)
#        define __INT64_C(c) c##L
#        define __UINT64_C(c) c##UL
#    else
#        define __INT64_C(c) c##LL
#        define __UINT64_C(c) c##ULL
#    endif

#    define INT8_MIN (-128)
#    define INT16_MIN (-32767 - 1)
#    define INT32_MIN (-2147483647 - 1)
#    define INT64_MIN (-__INT64_C(9223372036854775807) - 1)
#    define INT8_MAX (127)
#    define INT16_MAX (32767)
#    define INT32_MAX (2147483647)
#    define INT64_MAX (__INT64_C(9223372036854775807))
#    define UINT8_MAX (255)
#    define UINT16_MAX (65535)
#    define UINT32_MAX (4294967295U)
#    define UINT64_MAX (__UINT64_C(18446744073709551615))

AWS_STATIC_ASSERT(sizeof(uint64_t) == 8);
AWS_STATIC_ASSERT(sizeof(uint32_t) == 4);
AWS_STATIC_ASSERT(sizeof(uint16_t) == 2);
AWS_STATIC_ASSERT(sizeof(uint8_t) == 1);
AWS_STATIC_ASSERT(sizeof(int64_t) == 8);
AWS_STATIC_ASSERT(sizeof(int32_t) == 4);
AWS_STATIC_ASSERT(sizeof(int16_t) == 2);
AWS_STATIC_ASSERT(sizeof(int8_t) == 1);
AWS_STATIC_ASSERT(sizeof(uintptr_t) == sizeof(void *));
AWS_STATIC_ASSERT(sizeof(intptr_t) == sizeof(void *));
AWS_STATIC_ASSERT(sizeof(char) == 1);
#endif

#ifdef __cplusplus
#    define AWS_EXTERN_C_BEGIN extern "C" {
#    define AWS_EXTERN_C_END }
#else
#    define AWS_EXTERN_C_BEGIN
#    define AWS_EXTERN_C_END
#endif

/*
 * Due to the recursive inclusion of error.h and common.h, we need to define these
 * before including error.h
 */
#define AWS_OP_SUCCESS (0)
#define AWS_OP_ERR (-1)

#include <aws/common/error.h>

#if defined(_MSC_VER)
#    define AWS_THREAD_LOCAL __declspec(thread)
#else
#    define AWS_THREAD_LOCAL __thread
#endif

/* Allocator structure. An instance of this will be passed around for anything needing memory allocation */
struct aws_allocator {
    void *(*mem_acquire)(struct aws_allocator *allocator, size_t size);
    void (*mem_release)(struct aws_allocator *allocator, void *ptr);
    /* Optional method; if not supported, this pointer must be NULL */
    void *(*mem_realloc)(struct aws_allocator *allocator, void *oldptr, size_t oldsize, size_t newsize);
    void *impl;
};

/* Avoid pulling in CoreFoundation headers in a header file. */
#ifdef __MACH__
struct __CFAllocator;
typedef const struct __CFAllocator *CFAllocatorRef;
#endif

AWS_EXTERN_C_BEGIN

AWS_COMMON_API
struct aws_allocator *aws_default_allocator(void);

#ifdef __MACH__
/**
 * Wraps a CFAllocator around aws_allocator. For Mac only. Use this anytime you need a CFAllocatorRef for interacting
 * with Apple Frameworks. Unfortunately, it allocates memory so we can't make it static file scope, be sure to call
 * aws_wrapped_cf_allocator_destroy when finished.
 */
AWS_COMMON_API
CFAllocatorRef aws_wrapped_cf_allocator_new(struct aws_allocator *allocator);

/**
 * Cleans up any resources alloced in aws_wrapped_cf_allocator_new.
 */
AWS_COMMON_API
void aws_wrapped_cf_allocator_destroy(CFAllocatorRef allocator);
#endif

/*
 * Returns at least `size` of memory ready for usage or returns NULL on failure.
 */
AWS_COMMON_API
void *aws_mem_acquire(struct aws_allocator *allocator, size_t size);

/**
 * Allocates many chunks of bytes into a single block. Expects to be called with alternating void ** (dest), size_t
 * (size). The first void ** will be set to the root of the allocation. Alignment is assumed to be sizeof(intmax_t).
 *
 * This is useful for allocating structs using the pimpl pattern, as you may allocate the public object and impl object
 * in the same contiguous block of memory.
 *
 * Returns a pointer to the allocation.
 */
AWS_COMMON_API
void *aws_mem_acquire_many(struct aws_allocator *allocator, size_t count, ...);

/*
 * Releases ptr back to whatever allocated it.
 */
AWS_COMMON_API
void aws_mem_release(struct aws_allocator *allocator, void *ptr);

/*
 * Attempts to adjust the size of the pointed-to memory buffer from oldsize to
 * newsize. The pointer (*ptr) may be changed if the memory needs to be
 * reallocated.
 *
 * If reallocation fails, *ptr is unchanged, and this method raises an
 * AWS_ERROR_OOM error.
 */
AWS_COMMON_API
int aws_mem_realloc(struct aws_allocator *allocator, void **ptr, size_t oldsize, size_t newsize);
/*
 * Maintainer note: The above function doesn't return the pointer (as with
 * standard C realloc) as this pattern becomes error-prone when OOMs occur.
 * In particular, we want to avoid losing the old pointer when an OOM condition
 * occurs, so we prefer to take the old pointer as an in/out reference argument
 * that we can leave unchanged on failure.
 */

/*
 * Loads error strings for debugging and logging purposes.
 */
AWS_COMMON_API
void aws_load_error_strings(void);

AWS_EXTERN_C_END

#define AWS_CACHE_LINE 64

#if defined(_MSC_VER)
#    include <malloc.h>
#    define AWS_ALIGN(alignment) __declspec(align(alignment))
#    define AWS_LIKELY(x) x
#    define AWS_UNLIKELY(x) x
#    define AWS_FORCE_INLINE __forceinline
#    define AWS_VARIABLE_LENGTH_ARRAY(type, name, length) type *name = _alloca(sizeof(type) * length)
#else
#    if defined(__GNUC__) || defined(__clang__)
#        define AWS_ALIGN(alignment) __attribute__((aligned(alignment)))
#        define AWS_TYPE_OF(a) __typeof__(a)
#        define AWS_LIKELY(x) __builtin_expect(!!(x), 1)
#        define AWS_UNLIKELY(x) __builtin_expect(!!(x), 0)
#        define AWS_FORCE_INLINE __attribute__((always_inline))
#        if defined(__cplusplus)
#            define AWS_VARIABLE_LENGTH_ARRAY(type, name, length) type *name = alloca(sizeof(type) * length)
#        else
#            define AWS_VARIABLE_LENGTH_ARRAY(type, name, length) type name[length];
#        endif
#    endif
#endif

/* If this is C++, restrict isn't supported. If this is not at least C99 on gcc and clang, it isn't supported.
 * If visual C++ building in C mode, the restrict definition is __restrict.
 * This just figures all of that out based on who's including this header file. */
#if defined(__cplusplus)
#    define AWS_RESTRICT
#else
#    if defined(_MSC_VER)
#        define AWS_RESTRICT __restrict
#    else
#        if defined(__STDC_VERSION__) && __STDC_VERSION__ >= 199901L
#            define AWS_RESTRICT restrict
#        else
#            define AWS_RESTRICT
#        endif
#    endif
#endif

#define AWS_CACHE_ALIGN AWS_ALIGN(AWS_CACHE_LINE)

enum aws_common_error {
    AWS_ERROR_SUCCESS = 0,
    AWS_ERROR_OOM,
    AWS_ERROR_UNKNOWN,
    AWS_ERROR_SHORT_BUFFER,
    AWS_ERROR_OVERFLOW_DETECTED,
    AWS_ERROR_UNSUPPORTED_OPERATION,
    AWS_ERROR_INVALID_BUFFER_SIZE,
    AWS_ERROR_INVALID_HEX_STR,
    AWS_ERROR_INVALID_BASE64_STR,
    AWS_ERROR_INVALID_INDEX,
    AWS_ERROR_THREAD_INVALID_SETTINGS,
    AWS_ERROR_THREAD_INSUFFICIENT_RESOURCE,
    AWS_ERROR_THREAD_NO_PERMISSIONS,
    AWS_ERROR_THREAD_NOT_JOINABLE,
    AWS_ERROR_THREAD_NO_SUCH_THREAD_ID,
    AWS_ERROR_THREAD_DEADLOCK_DETECTED,
    AWS_ERROR_MUTEX_NOT_INIT,
    AWS_ERROR_MUTEX_TIMEOUT,
    AWS_ERROR_MUTEX_CALLER_NOT_OWNER,
    AWS_ERROR_MUTEX_FAILED,
    AWS_ERROR_COND_VARIABLE_INIT_FAILED,
    AWS_ERROR_COND_VARIABLE_TIMED_OUT,
    AWS_ERROR_COND_VARIABLE_ERROR_UNKNOWN,
    AWS_ERROR_CLOCK_FAILURE,
    AWS_ERROR_LIST_EMPTY,
    AWS_ERROR_DEST_COPY_TOO_SMALL,
    AWS_ERROR_LIST_EXCEEDS_MAX_SIZE,
    AWS_ERROR_LIST_STATIC_MODE_CANT_SHRINK,
    AWS_ERROR_PRIORITY_QUEUE_FULL,
    AWS_ERROR_PRIORITY_QUEUE_EMPTY,
    AWS_ERROR_PRIORITY_QUEUE_BAD_NODE,
    AWS_ERROR_HASHTBL_ITEM_NOT_FOUND,
<<<<<<< HEAD
    AWS_ERROR_INVALID_DATE_STR,
    AWS_ERROR_INVALID_ARGUMENT,
=======
    AWS_ERROR_RANDOM_GEN_FAILED,
    AWS_ERROR_MALFORMED_INPUT_STRING,
>>>>>>> bbbb62d4
    AWS_ERROR_UNIMPLEMENTED,

    AWS_ERROR_END_COMMON_RANGE = 0x03FF
};

/**
 * Securely zeroes a memory buffer. This function will attempt to ensure that
 * the compiler will not optimize away this zeroing operation.
 */
AWS_COMMON_API
void aws_secure_zero(void *pBuf, size_t bufsize);

#define AWS_ZERO_STRUCT(object)                                                                                        \
        do {                                                                                                           \
            memset(&(object), 0, sizeof(object));                                                                      \
        } while (0)
#define AWS_ZERO_ARRAY(array)                                                                                          \
        do {                                                                                                           \
            memset((void *)array, 0, sizeof(array));                                                                   \
        } while (0)
#define AWS_ARRAY_SIZE(array) (sizeof(array) / sizeof(array[0]))

#endif /* AWS_COMMON_COMMON_H */<|MERGE_RESOLUTION|>--- conflicted
+++ resolved
@@ -315,13 +315,10 @@
     AWS_ERROR_PRIORITY_QUEUE_EMPTY,
     AWS_ERROR_PRIORITY_QUEUE_BAD_NODE,
     AWS_ERROR_HASHTBL_ITEM_NOT_FOUND,
-<<<<<<< HEAD
     AWS_ERROR_INVALID_DATE_STR,
     AWS_ERROR_INVALID_ARGUMENT,
-=======
     AWS_ERROR_RANDOM_GEN_FAILED,
     AWS_ERROR_MALFORMED_INPUT_STRING,
->>>>>>> bbbb62d4
     AWS_ERROR_UNIMPLEMENTED,
 
     AWS_ERROR_END_COMMON_RANGE = 0x03FF
