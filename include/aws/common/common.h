--- conflicted
+++ resolved
@@ -1,10 +1,5 @@
-<<<<<<< HEAD
-#ifndef AWS_COMMON_H_
-#    define AWS_COMMON_H_
-=======
 #ifndef AWS_COMMON_COMMON_H
 #define AWS_COMMON_COMMON_H
->>>>>>> 4090d102
 
 /*
  * Copyright 2010-2018 Amazon.com, Inc. or its affiliates. All Rights Reserved.
@@ -21,23 +16,6 @@
  * permissions and limitations under the License.
  */
 
-<<<<<<< HEAD
-#    include <aws/common/exports.h>
-
-#    include <stddef.h>
-#    include <string.h>
-
-#    define AWS_STATIC_ASSERT0(cond, msg) typedef char static_assertion_##msg[(!!(cond)) * 2 - 1]
-#    define AWS_STATIC_ASSERT1(cond, line) AWS_STATIC_ASSERT0(cond, static_assertion_at_line_##line)
-#    define AWS_STATIC_ASSERT(cond) AWS_STATIC_ASSERT1(cond, __LINE__)
-
-#    if defined(_MSC_VER)
-#        include <Windows.h> /* for SecureZeroMemory */
-#    endif
-
-#    ifndef NO_STDBOOL
-#        include <stdbool.h>
-=======
 #include <aws/common/exports.h>
 
 #include <stddef.h>
@@ -52,7 +30,7 @@
 #endif
 
 #ifndef NO_STDBOOL
-#    include <stdbool.h> /* NOLINT(fuchsia-restrict-system-includes) */
+#    include <stdbool.h>
 #else
 #    ifndef __cplusplus
 #        define bool _Bool
@@ -71,112 +49,15 @@
 #endif
 
 #ifndef NO_STDINT
-#    include <stdint.h> /* NOLINT(fuchsia-restrict-system-includes) */
+#    include <stdint.h>
 #else
 #    if defined(__x86_64__) || defined(_M_AMD64) || defined(__aarch64__) || defined(__ia64__) ||                   \
             defined(__powerpc64__)
 #        define PTR_SIZE 8
->>>>>>> 4090d102
-#    else
-#        ifndef __cplusplus
-#            define bool _Bool
-#            define true 1
-#            define false 0
-#        elif defined(__GNUC__) && !defined(__STRICT_ANSI__)
-
-#            define _Bool bool
-#            if __cplusplus < 201103L
-/* For C++98, define bool, false, true as a GNU extension. */
-#                define bool bool
-#                define false false
-#                define true true
-#            endif
-#        endif
-#    endif
-
-<<<<<<< HEAD
-#    ifndef NO_STDINT
-#        include <stdint.h>
-#    else
-#        if defined(__x86_64__) || defined(_M_AMD64) || defined(__aarch64__) || defined(__ia64__) ||                   \
-            defined(__powerpc64__)
-#            define PTR_SIZE 8
-#        else
-#            define PTR_SIZE 4
-#        endif
-
-typedef signed char int8_t;
-typedef short int int16_t;
-typedef int int32_t;
-#        if (PTR_SIZE == 8)
-typedef long int int64_t;
-#        else
-typedef long long int int64_t;
-#        endif
-
-typedef unsigned char uint8_t;
-typedef unsigned short int uint16_t;
-
-typedef unsigned int uint32_t;
-
-#        if (PTR_SIZE == 8)
-typedef unsigned long int uint64_t;
-#        else
-typedef unsigned long long int uint64_t;
-#        endif
-
-#        if (PTR_SIZE == 8)
-typedef long int intptr_t;
-typedef unsigned long int uintptr_t;
-#        else
-typedef int intptr_t;
-typedef unsigned int uintptr_t;
-#        endif
-
-#        if (PTR_SIZE == 8)
-#            define __INT64_C(c) c##L
-#            define __UINT64_C(c) c##UL
-#        else
-#            define __INT64_C(c) c##LL
-#            define __UINT64_C(c) c##ULL
-#        endif
-
-#        define INT8_MIN (-128)
-#        define INT16_MIN (-32767 - 1)
-#        define INT32_MIN (-2147483647 - 1)
-#        define INT64_MIN (-__INT64_C(9223372036854775807) - 1)
-#        define INT8_MAX (127)
-#        define INT16_MAX (32767)
-#        define INT32_MAX (2147483647)
-#        define INT64_MAX (__INT64_C(9223372036854775807))
-#        define UINT8_MAX (255)
-#        define UINT16_MAX (65535)
-#        define UINT32_MAX (4294967295U)
-#        define UINT64_MAX (__UINT64_C(18446744073709551615))
-
-AWS_STATIC_ASSERT(sizeof(uint64_t) == 8);
-AWS_STATIC_ASSERT(sizeof(uint32_t) == 4);
-AWS_STATIC_ASSERT(sizeof(uint16_t) == 2);
-AWS_STATIC_ASSERT(sizeof(uint8_t) == 1);
-AWS_STATIC_ASSERT(sizeof(int64_t) == 8);
-AWS_STATIC_ASSERT(sizeof(int32_t) == 4);
-AWS_STATIC_ASSERT(sizeof(int16_t) == 2);
-AWS_STATIC_ASSERT(sizeof(int8_t) == 1);
-AWS_STATIC_ASSERT(sizeof(uintptr_t) == sizeof(void *));
-AWS_STATIC_ASSERT(sizeof(intptr_t) == sizeof(void *));
-AWS_STATIC_ASSERT(sizeof(char) == 1);
-#    endif
-
-#    include <aws/common/error.h>
-
-#    if defined(_MSC_VER)
-#        define AWS_THREAD_LOCAL __declspec(thread)
-#    else
-#        define AWS_THREAD_LOCAL __thread
-#    endif
-
-/* Allocator structure. An instance of this will be passed around for anything needing memory allocation */
-=======
+#    else
+#        define PTR_SIZE 4
+#    endif
+
 typedef signed char int8_t;
 typedef short int int16_t;
 typedef int int32_t;
@@ -240,7 +121,6 @@
 #endif
 
 #include <aws/common/error.h>
-#include <aws/common/exports.h>
 
 #if defined(_MSC_VER)
 #    define AWS_THREAD_LOCAL __declspec(thread)
@@ -248,9 +128,7 @@
 #    define AWS_THREAD_LOCAL __thread
 #endif
 
-/* Allocator structure. An instance of this will be passed around for anything
- * needing memory allocation */
->>>>>>> 4090d102
+/* Allocator structure. An instance of this will be passed around for anything needing memory allocation */
 struct aws_allocator {
     void *(*mem_acquire)(struct aws_allocator *allocator, size_t size);
     void (*mem_release)(struct aws_allocator *allocator, void *ptr);
@@ -260,35 +138,22 @@
 };
 
 /* Avoid pulling in CoreFoundation headers in a header file. */
-<<<<<<< HEAD
-#    ifdef __MACH__
-struct __CFAllocator;
-typedef const struct __CFAllocator *CFAllocatorRef;
-#    endif
-=======
 #ifdef __MACH__
 struct __CFAllocator;
 typedef const struct __CFAllocator *CFAllocatorRef;
 #endif
->>>>>>> 4090d102
-
-#    ifdef __cplusplus
+
+#ifdef __cplusplus
 extern "C" {
-#    endif
+#endif
 
 AWS_COMMON_API
 struct aws_allocator *aws_default_allocator();
 
-#    ifdef __MACH__
+#ifdef __MACH__
 /**
-<<<<<<< HEAD
  * Wraps a CFAllocator around aws_allocator. For Mac only. Use this anytime you need a CFAllocatorRef for interacting
  * with Apple Frameworks. Unfortunately, it allocates memory so we can't make it static file scope, be sure to call
-=======
- * Wraps a CFAllocator around aws_allocator. For Mac only. Use this anytime you
- * need a CFAllocatorRef for interacting with Apple Frameworks. Unfortunately,
- * it allocates memory so we can't make it static file scope, be sure to call
->>>>>>> 4090d102
  * aws_wrapped_cf_allocator_destroy when finished.
  */
 AWS_COMMON_API
@@ -299,11 +164,7 @@
  */
 AWS_COMMON_API
 void aws_wrapped_cf_allocator_destroy(CFAllocatorRef allocator);
-<<<<<<< HEAD
-#    endif
-=======
-#endif
->>>>>>> 4090d102
+#endif
 
 /*
  * Returns at least `size` of memory ready for usage or returns NULL on failure.
@@ -341,37 +202,8 @@
 AWS_COMMON_API
 void aws_load_error_strings(void);
 
-#    ifdef __cplusplus
+#ifdef __cplusplus
 }
-<<<<<<< HEAD
-#    endif
-
-#    define AWS_CACHE_LINE 64
-
-#    if defined(_MSC_VER)
-#        define AWS_ALIGN(alignment) __declspec(align(alignment))
-#        define AWS_LIKELY(x) x
-#        define AWS_UNLIKELY(x) x
-#        define AWS_FORCE_INLINE __forceinline
-#    else
-#        if defined(__GNUC__) || defined(__clang__)
-#            define AWS_ALIGN(alignment) __attribute__((aligned(alignment)))
-#            define AWS_TYPE_OF(a) __typeof__(a)
-#            define AWS_LIKELY(x) __builtin_expect(!!(x), 1)
-#            define AWS_UNLIKELY(x) __builtin_expect(!!(x), 0)
-#            define AWS_FORCE_INLINE __attribute__((always_inline))
-#        endif
-#    endif
-
-/* If this is C++, restrict isn't supported. If this is not at least C99 on gcc and clang, it isn't supported.
- * If visual C++ building in C mode, the restrict definition is __restrict.
- * This just figures all of that out based on who's including this header file. */
-#    if defined(__cplusplus)
-#        define AWS_RESTRICT
-#    else
-#        if defined(_MSC_VER)
-#            define AWS_RESTRICT __restrict
-=======
 #endif
 
 #define AWS_CACHE_LINE 64
@@ -391,10 +223,9 @@
 #    endif
 #endif
 
-/* If this is C++, restrict isn't supported. If this is not at least C99 on gcc
- * and clang, it isn't supported. If visual C++ building in C mode, the restrict
- * definition is __restrict. This just figures all of that out based on who's
- * including this header file. */
+/* If this is C++, restrict isn't supported. If this is not at least C99 on gcc and clang, it isn't supported.
+ * If visual C++ building in C mode, the restrict definition is __restrict.
+ * This just figures all of that out based on who's including this header file. */
 #if defined(__cplusplus)
 #    define AWS_RESTRICT
 #else
@@ -403,25 +234,16 @@
 #    else
 #        if defined(__STDC_VERSION__) && __STDC_VERSION__ >= 199901L
 #            define AWS_RESTRICT restrict
->>>>>>> 4090d102
 #        else
-#            if defined(__STDC_VERSION__) && __STDC_VERSION__ >= 199901L
-#                define AWS_RESTRICT restrict
-#            else
-#                define AWS_RESTRICT
-#            endif
+#            define AWS_RESTRICT
 #        endif
 #    endif
-
-#    define AWS_CACHE_ALIGN AWS_ALIGN(AWS_CACHE_LINE)
-
-<<<<<<< HEAD
-#    define AWS_OP_SUCCESS 0
-#    define AWS_OP_ERR -1
-=======
+#endif
+
+#define AWS_CACHE_ALIGN AWS_ALIGN(AWS_CACHE_LINE)
+
 #define AWS_OP_SUCCESS (0)
 #define AWS_OP_ERR (-1)
->>>>>>> 4090d102
 
 enum aws_common_error {
     AWS_ERROR_SUCCESS = 0,
@@ -466,30 +288,16 @@
  * the compiler will not optimize away this zeroing operation.
  */
 static inline void aws_secure_zero(void *pBuf, size_t bufsize) {
-#    if defined(_MSC_VER)
+#if defined(_MSC_VER)
     SecureZeroMemory(pBuf, bufsize);
-<<<<<<< HEAD
-#    else
+#else
     /* We cannot use memset_s, even on a C11 compiler, because that would require
      * that __STDC_WANT_LIB_EXT1__ be defined before the _first_ inclusion of string.h.
-=======
-#else
-    /* We cannot use memset_s, even on a C11 compiler, because that would
-     * require that __STDC_WANT_LIB_EXT1__ be defined before the _first_
-     * inclusion of string.h.
->>>>>>> 4090d102
      *
      * We'll try to work around this by using inline asm on GCC-like compilers,
      * and by exposing the buffer pointer in a volatile local pointer elsewhere.
      */
-#    if defined(__GNUC__) || defined(__clang__)
-    memset(pBuf, 0, bufsize);
-    /* This inline asm serves to convince the compiler that the buffer is
-     * (somehow) still used after the zero, and therefore that the optimizer
-     * can't eliminate the memset.
-     */
-<<<<<<< HEAD
-#        if defined(__GNUC__) || defined(__clang__)
+#if defined(__GNUC__) || defined(__clang__)
     memset(pBuf, 0, bufsize);
     /* This inline asm serves to convince the compiler that the buffer is (somehow) still
      * used after the zero, and therefore that the optimizer can't eliminate the memset.
@@ -506,37 +314,9 @@
                           * seems to optimize a zero of a stack buffer without it.
                           */
                          : "memory");
-#        else  // not GCC/clang
+#    else  // not GCC/clang
     /* We don't have access to inline asm, since we're on a non-GCC platform. Move the pointer
      * through a volatile pointer in an attempt to confuse the optimizer.
-     */
-    volatile void *pVolBuf = pBuf;
-    memset(pVolBuf, 0, bufsize);
-#        endif // #else not GCC/clang
-#    endif     // #else not windows
-}
-
-#    define AWS_ZERO_STRUCT(object) memset(&object, 0, sizeof(object));
-#    define AWS_ZERO_ARRAY(array) memset((void *)array, 0, sizeof(array));
-=======
-    __asm__ __volatile__("" /* The asm doesn't actually do anything. */
-                         :  /* no outputs */
-                         /* Tell the compiler that the asm code has access to the pointer to the
-                          * buffer, and therefore it might be reading the (now-zeroed) buffer.
-                          * Without this. clang/LLVM 9.0.0 optimizes away a memset of a stack
-                          * buffer.
-                          */
-                         : "r"(pBuf)
-                         /* Also clobber memory. While this seems like it might be unnecessary -
-                          * after all, it's enough that the asm might read the buffer, right? -
-                          * in practice GCC 7.3.0 seems to optimize a zero of a stack buffer
-                          * without it.
-                          */
-                         : "memory");
-#    else  // not GCC/clang
-    /* We don't have access to inline asm, since we're on a non-GCC platform.
-     * Move the pointer through a volatile pointer in an attempt to confuse the
-     * optimizer.
      */
     volatile void *pVolBuf = pBuf;
     memset(pVolBuf, 0, bufsize);
@@ -544,10 +324,9 @@
 #endif     // #else not windows
 }
 
-#define AWS_ZERO_STRUCT(object) memset(&(object), 0, sizeof(object));
-#define AWS_ZERO_ARRAY(array) memset((void *)(array), 0, sizeof(array));
->>>>>>> 4090d102
-
-#    define AWS_ENABLE_HW_OPTIMIZATION 1
+#define AWS_ZERO_STRUCT(object) memset(&object, 0, sizeof(object));
+#define AWS_ZERO_ARRAY(array) memset((void *)array, 0, sizeof(array));
+
+#define AWS_ENABLE_HW_OPTIMIZATION 1
 
 #endif /* AWS_COMMON_COMMON_H */