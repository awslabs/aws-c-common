#ifndef AWS_COMMON_ERROR_H
#define AWS_COMMON_ERROR_H

/*
 * Copyright 2010-2018 Amazon.com, Inc. or its affiliates. All Rights Reserved.
 *
 * Licensed under the Apache License, Version 2.0 (the "License").
 * You may not use this file except in compliance with the License.
 * A copy of the License is located at
 *
 *  http://aws.amazon.com/apache2.0
 *
 * or in the "license" file accompanying this file. This file is distributed
 * on an "AS IS" BASIS, WITHOUT WARRANTIES OR CONDITIONS OF ANY KIND, either
 * express or implied. See the License for the specific language governing
 * permissions and limitations under the License.
 */
<<<<<<< HEAD

#define AWS_COMMON_ERROR_H_
=======
>>>>>>> 4090d102

#include <aws/common/common.h>
#include <aws/common/exports.h>

struct aws_error_info {
    int error_code;
    const char *literal_name;
    const char *error_str;
    const char *lib_name;
    const char *formatted_name;
};

struct aws_error_info_list {
    const struct aws_error_info *error_list;
    uint16_t count;
};

#define AWS_DEFINE_ERROR_INFO(C, ES, LN)                                                                               \
<<<<<<< HEAD
    { .literal_name = #C, .error_code = C, .error_str = ES, .lib_name = LN, .formatted_name = LN ": " #C ", " ES }

typedef void(aws_error_handler_fn)(int err, void *ctx);
=======
    {                                                                                                                  \
        .literal_name = #C, .error_code = (C), .error_str = (ES), .lib_name = (LN),                                    \
        .formatted_name = LN ": " #C ", " ES,                                                                          \
    }

typedef void (*aws_error_handler)(int err, void *ctx);
>>>>>>> 4090d102

#ifdef __cplusplus
extern "C" {
#endif

/*
 * Returns the latest error code on the current thread, or 0 if none have
 * occurred.
 */
AWS_COMMON_API
int aws_last_error(void);

/*
 * Returns the error str corresponding to `err`.
 */
AWS_COMMON_API
const char *aws_error_str(int err);

/*
 * Returns the error lib name corresponding to `err`.
 */
AWS_COMMON_API
const char *aws_error_lib_name(int err);

/*
 * Returns libname concatenated with error string.
 */
AWS_COMMON_API
const char *aws_error_debug_str(int err);

/*
 * Raises `err` to the installed callbacks, and sets the thread's error.
 */
AWS_COMMON_API
int aws_raise_error(int err);
/*
 * Resets the `err` back to defaults
 */
AWS_COMMON_API
void aws_reset_error(void);
/*
 * Sets `err` to the latest error. Does not invoke callbacks.
 */
AWS_COMMON_API
void aws_restore_error(int err);

/*
 * Sets an application wide error handler function. This will be overridden by
 * the thread local handler. The previous handler is returned, this can be used
 * for restoring an error handler if it needs to be overridden temporarily.
 * Setting this to NULL will turn off this error callback after it has been
 * enabled.
 */
AWS_COMMON_API
<<<<<<< HEAD
aws_error_handler_fn *aws_set_global_error_handler_fn(aws_error_handler_fn *handler, void *ctx);
=======
aws_error_handler aws_set_global_error_handler_fn(aws_error_handler handler, void *ctx);
>>>>>>> 4090d102

/*
 * Sets a thread-local error handler function. This will override the global
 * handler. The previous handler is returned, this can be used for restoring an
 * error handler if it needs to be overridden temporarily. Setting this to NULL
 * will turn off this error callback after it has been enabled.
 */
AWS_COMMON_API
<<<<<<< HEAD
aws_error_handler_fn *aws_set_thread_local_error_handler_fn(aws_error_handler_fn *handler, void *ctx);
=======
aws_error_handler aws_set_thread_local_error_handler_fn(aws_error_handler handler, void *ctx);
>>>>>>> 4090d102

/** TODO: this needs to be a private function (wait till we have the cmake story
 * better before moving it though). It should be external for the purpose of
 * other libs we own, but customers should not be able to hit it without going
 * out of their way to do so.
 */
AWS_COMMON_API
void aws_register_error_info(const struct aws_error_info_list *error_info);

#ifdef __cplusplus
}
#endif

#endif /* AWS_COMMON_ERROR_H */<|MERGE_RESOLUTION|>--- conflicted
+++ resolved
@@ -15,11 +15,6 @@
  * express or implied. See the License for the specific language governing
  * permissions and limitations under the License.
  */
-<<<<<<< HEAD
-
-#define AWS_COMMON_ERROR_H_
-=======
->>>>>>> 4090d102
 
 #include <aws/common/common.h>
 #include <aws/common/exports.h>
@@ -38,18 +33,12 @@
 };
 
 #define AWS_DEFINE_ERROR_INFO(C, ES, LN)                                                                               \
-<<<<<<< HEAD
-    { .literal_name = #C, .error_code = C, .error_str = ES, .lib_name = LN, .formatted_name = LN ": " #C ", " ES }
-
-typedef void(aws_error_handler_fn)(int err, void *ctx);
-=======
     {                                                                                                                  \
         .literal_name = #C, .error_code = (C), .error_str = (ES), .lib_name = (LN),                                    \
         .formatted_name = LN ": " #C ", " ES,                                                                          \
     }
 
-typedef void (*aws_error_handler)(int err, void *ctx);
->>>>>>> 4090d102
+typedef void(aws_error_handler_fn)(int err, void *ctx);
 
 #ifdef __cplusplus
 extern "C" {
@@ -104,11 +93,7 @@
  * enabled.
  */
 AWS_COMMON_API
-<<<<<<< HEAD
 aws_error_handler_fn *aws_set_global_error_handler_fn(aws_error_handler_fn *handler, void *ctx);
-=======
-aws_error_handler aws_set_global_error_handler_fn(aws_error_handler handler, void *ctx);
->>>>>>> 4090d102
 
 /*
  * Sets a thread-local error handler function. This will override the global
@@ -117,11 +102,7 @@
  * will turn off this error callback after it has been enabled.
  */
 AWS_COMMON_API
-<<<<<<< HEAD
 aws_error_handler_fn *aws_set_thread_local_error_handler_fn(aws_error_handler_fn *handler, void *ctx);
-=======
-aws_error_handler aws_set_thread_local_error_handler_fn(aws_error_handler handler, void *ctx);
->>>>>>> 4090d102
 
 /** TODO: this needs to be a private function (wait till we have the cmake story
  * better before moving it though). It should be external for the purpose of
