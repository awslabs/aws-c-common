#ifndef AWS_COMMON_BYTE_ORDER_H
#define AWS_COMMON_BYTE_ORDER_H

/*
 * Copyright 2010-2018 Amazon.com, Inc. or its affiliates. All Rights Reserved.
 *
 * Licensed under the Apache License, Version 2.0 (the "License").
 * You may not use this file except in compliance with the License.
 * A copy of the License is located at
 *
 *  http://aws.amazon.com/apache2.0
 *
 * or in the "license" file accompanying this file. This file is distributed
 * on an "AS IS" BASIS, WITHOUT WARRANTIES OR CONDITIONS OF ANY KIND, either
 * express or implied. See the License for the specific language governing
 * permissions and limitations under the License.
 */

#include <aws/common/common.h>

#ifndef _WIN32
#    include <netinet/in.h>
#endif /*_WIN32 */

/**
 * Returns 1 if machine is big endian, 0 if little endian.
 * If you compile with even -O1 optimization, this check is completely optimized
 * out at compile time and code which calls "if (aws_is_big_endian())" will do
 * the right thing without branching.
 */
static inline int aws_is_big_endian() {
    const uint16_t z = 0x100;
    return *(const uint8_t *)&z;
}

/**
 * Convert 64 bit integer from host to network byte order.
 */
static inline uint64_t aws_hton64(uint64_t x) {
<<<<<<< HEAD
    if (aws_is_big_endian())
        return x;
=======
    if (aws_is_big_endian()) {
        return x;
    }
>>>>>>> 4090d102
#if defined(__x86_64__) && (defined(__GNUC__) || defined(__clang__))
    uint64_t v;
    __asm__("bswap %q0" : "=r"(v) : "0"(x));
    return v;
#else
    uint32_t low = (uint32_t)x;
    uint32_t high = (uint32_t)(x >> 32);
    return ((uint64_t)htonl(low)) << 32 | htonl(high);
#endif
}

/**
 * Convert 64 bit integer from network to host byte order.
 */
static inline uint64_t aws_ntoh64(uint64_t x) {
    return aws_hton64(x);
}

/**
 * Convert 32 bit integer from host to network byte order.
 */
static inline uint32_t aws_hton32(uint32_t x) {
    return htonl(x);
}

/**
 * Convert 32 bit integer from network to host byte order.
 */
static inline uint32_t aws_ntoh32(uint32_t x) {
    return ntohl(x);
}

/**
 * Convert 16 bit integer from host to network byte order.
 */
static inline uint16_t aws_hton16(uint16_t x) {
    return htons(x);
}

/**
 * Convert 16 bit integer from network to host byte order.
 */
static inline uint16_t aws_ntoh16(uint16_t x) {
    return ntohs(x);
}

#endif /* AWS_COMMON_BYTE_ORDER_H */<|MERGE_RESOLUTION|>--- conflicted
+++ resolved
@@ -37,14 +37,9 @@
  * Convert 64 bit integer from host to network byte order.
  */
 static inline uint64_t aws_hton64(uint64_t x) {
-<<<<<<< HEAD
-    if (aws_is_big_endian())
-        return x;
-=======
     if (aws_is_big_endian()) {
         return x;
     }
->>>>>>> 4090d102
 #if defined(__x86_64__) && (defined(__GNUC__) || defined(__clang__))
     uint64_t v;
     __asm__("bswap %q0" : "=r"(v) : "0"(x));
