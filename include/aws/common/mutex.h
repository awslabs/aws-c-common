--- conflicted
+++ resolved
@@ -63,14 +63,8 @@
 
 /**
  * Attempts to acquire the lock but returns immediately if it can not.
-<<<<<<< HEAD
  * While on some platforms such as Windows, this may behave as a reentrant mutex,
  * you should not treat it like one. On platforms it is possible for it to be non-reentrant, it will be.
-=======
- * While on some platforms such as Windows, this may behave as a reentrant
- * mutex, you should not treat it like one. On platforms it is possible for it
- * to be non-reentrant, it will be.
->>>>>>> 4090d102
  */
 AWS_COMMON_API
 int aws_mutex_try_lock(struct aws_mutex *mutex);
