--- conflicted
+++ resolved
@@ -81,13 +81,10 @@
     AWS_LS_COMMON_THREAD,
     AWS_LS_COMMON_MEMTRACE,
     AWS_LS_COMMON_XML_PARSER,
-<<<<<<< HEAD
     AWS_LS_COMMON_PROFILE,
     AWS_LS_COMMON_IO,
-=======
     AWS_LS_COMMON_BUS,
     AWS_LS_COMMON_TEST,
->>>>>>> e7c6197f
 
     AWS_LS_COMMON_LAST = AWS_LOG_SUBJECT_END_RANGE(AWS_C_COMMON_PACKAGE_ID)
 };
