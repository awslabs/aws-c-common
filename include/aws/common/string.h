--- conflicted
+++ resolved
@@ -46,12 +46,9 @@
  * Returns true if bytes of string and cursor are the same, false otherwise.
  */
 static inline bool aws_string_eq_byte_cursor(const struct aws_string *str, const struct aws_byte_cursor *cur) {
-<<<<<<< HEAD
-=======
-
->>>>>>> 4090d102
-    if (str->len != cur->len)
+    if (str->len != cur->len) {
         return false;
+    }
     return (!memcmp(aws_string_bytes(str), cur->ptr, cur->len));
 }
 
@@ -59,12 +56,9 @@
  * Returns true if bytes of string and buffer are the same, false otherwise.
  */
 static inline bool aws_string_eq_byte_buf(const struct aws_string *str, const struct aws_byte_buf *buf) {
-<<<<<<< HEAD
-=======
-
->>>>>>> 4090d102
-    if (str->len != buf->len)
+    if (str->len != buf->len) {
         return false;
+    }
     return (!memcmp(aws_string_bytes(str), buf->buffer, buf->len));
 }
 
@@ -73,12 +67,7 @@
 #endif
 
 /**
-<<<<<<< HEAD
  * Constructor functions which copy data from null-terminated C-string or array of unsigned or signed characters.
-=======
- * Constructor functions which copy data from null-terminated C-string or array
- * of unsigned or signed characters.
->>>>>>> 4090d102
  */
 AWS_COMMON_API
 const struct aws_string *aws_string_from_c_str_new(struct aws_allocator *allocator, const char *c_str);
@@ -86,27 +75,12 @@
 const struct aws_string *aws_string_from_array_new(struct aws_allocator *allocator, const uint8_t *bytes, size_t len);
 
 /**
-<<<<<<< HEAD
  * Deallocate string. Takes a (void *) so it can be used as a destructor function for struct aws_hash_table.
-=======
- * Deallocate string. Takes a (void *) so it can be used as a destructor
- * function for struct aws_hash_table. Safe to run on a string created
- * with AWS_STATIC_STRING_FROM_LITERAL. (Is a no-op in this case.)
->>>>>>> 4090d102
  */
 AWS_COMMON_API
 void aws_string_destroy(void *str);
 
 /**
-<<<<<<< HEAD
- * Compares lexicographical ordering of two strings. This is a binary byte-by-byte comparison, treating bytes
- * as unsigned integers. It is suitable for either textual or binary data and is unaware of unicode or any
- * other byte encoding. If both strings are identical in the bytes of the shorter string, then the longer string
- * is lexicographically after the shorter.
- *
- * Returns a positive number if string a > string b. (i.e., string a is lexicographically after string b.)
- * Returns zero if string a = string b.
-=======
  * Zeroes out the data bytes of string and then deallocates the memory.
  * Not safe to run on a string created with AWS_STATIC_STRING_FROM_LITERAL.
  */
@@ -122,21 +96,14 @@
  *
  * Returns a positive number if string a > string b. (i.e., string a is
  * lexicographically after string b.) Returns zero if string a = string b.
->>>>>>> 4090d102
  * Returns negative number if string a < string b.
  */
 AWS_COMMON_API
 int aws_string_compare(const struct aws_string *a, const struct aws_string *b);
 
 /**
-<<<<<<< HEAD
  * A convenience function for sorting lists of (const struct aws_string *) elements. This can be used as a
  * comparator for aws_array_list_sort. It is just a simple wrapper around aws_string_compare.
-=======
- * A convenience function for sorting lists of (const struct aws_string *)
- * elements. This can be used as a comparator for aws_array_list_sort. It is
- * just a simple wrapper around aws_string_compare.
->>>>>>> 4090d102
  */
 AWS_COMMON_API
 int aws_array_list_comparator_string(const void *a, const void *b);
@@ -155,11 +122,7 @@
         struct aws_string hdr;                                                                                         \
         uint8_t data[sizeof(literal)];                                                                                 \
     } name##_s = {{NULL, sizeof(literal) - 1}, {literal}};                                                             \
-<<<<<<< HEAD
-    static const struct aws_string *name = &name##_s.hdr
-=======
     static const struct aws_string *(name) = &name##_s.hdr
->>>>>>> 4090d102
 
 /**
  * Copies all bytes from string to cursor.
