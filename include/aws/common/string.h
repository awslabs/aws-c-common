--- conflicted
+++ resolved
@@ -84,37 +84,20 @@
     const uint8_t *bytes,
     size_t len);
 
-<<<<<<< HEAD
-    /**
-     * Deallocate string. Takes a (void *) so it can be used as a destructor function for struct aws_hash_table.
-     * Safe to run on a string created with AWS_STATIC_STRING_FROM_LITERAL. (Is a no-op in this case.)
-     */
-    AWS_COMMON_API void aws_string_destroy(void *str);
-
-    /**
-     * Zeroes out the data bytes of string and then deallocates the memory.
-     * Not safe to run on a string created with AWS_STATIC_STRING_FROM_LITERAL.
-     */
-    AWS_COMMON_API void aws_string_secure_destroy(void *str);
-
-    /**
-     * Compares lexicographical ordering of two strings. This is a binary byte-by-byte comparison, treating bytes
-     * as unsigned integers. It is suitable for either textual or binary data and is unaware of unicode or any
-     * other byte encoding. If both strings are identical in the bytes of the shorter string, then the longer string
-     * is lexicographically after the shorter.
-     *
-     * Returns a positive number if string a > string b. (i.e., string a is lexicographically after string b.)
-     * Returns zero if string a = string b.
-     * Returns negative number if string a < string b.
-     */
-    AWS_COMMON_API int aws_string_compare(const struct aws_string * a, const struct aws_string * b);
-=======
 /**
  * Deallocate string. Takes a (void *) so it can be used as a destructor
- * function for struct aws_hash_table.
+ * function for struct aws_hash_table. Safe to run on a string created
+ * with AWS_STATIC_STRING_FROM_LITERAL. (Is a no-op in this case.)
  */
 AWS_COMMON_API
 void aws_string_destroy(void *str);
+
+/**
+ * Zeroes out the data bytes of string and then deallocates the memory.
+ * Not safe to run on a string created with AWS_STATIC_STRING_FROM_LITERAL.
+ */
+AWS_COMMON_API
+void aws_string_secure_destroy(void *str);
 
 /**
  * Compares lexicographical ordering of two strings. This is a binary
@@ -129,7 +112,6 @@
  */
 AWS_COMMON_API
 int aws_string_compare(const struct aws_string *a, const struct aws_string *b);
->>>>>>> 295548bc
 
 /**
  * A convenience function for sorting lists of (const struct aws_string *)
