--- conflicted
+++ resolved
@@ -89,9 +89,6 @@
  * Returns true if bytes of string are the same, false otherwise.
  */
 AWS_STATIC_IMPL bool aws_string_eq(const struct aws_string *a, const struct aws_string *b) {
-<<<<<<< HEAD
-    AWS_FATAL_PRECONDITION(a != NULL && b != NULL);
-=======
     AWS_PRECONDITION(!a || aws_string_is_valid(a));
     AWS_PRECONDITION(!b || aws_string_is_valid(b));
     if (a == b) {
@@ -100,7 +97,6 @@
     if (a == NULL || b == NULL) {
         return false;
     }
->>>>>>> 22dd45d4
     return aws_array_eq(a->bytes, a->len, b->bytes, b->len);
 }
 
