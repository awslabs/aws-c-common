#ifndef AWS_COMMON_LRU_CACHE_H
#define AWS_COMMON_LRU_CACHE_H
/*
 * Copyright 2010-2018 Amazon.com, Inc. or its affiliates. All Rights Reserved.
 *
 * Licensed under the Apache License, Version 2.0 (the "License").
 * You may not use this file except in compliance with the License.
 * A copy of the License is located at
 *
 *  http://aws.amazon.com/apache2.0
 *
 * or in the "license" file accompanying this file. This file is distributed
 * on an "AS IS" BASIS, WITHOUT WARRANTIES OR CONDITIONS OF ANY KIND, either
 * express or implied. See the License for the specific language governing
 * permissions and limitations under the License.
 */

#include <aws/common/hash_table.h>
#include <aws/common/linked_list.h>

/**
 * Simple Least-recently-used cache using the standard lazy linked hash table
 * implementation. (Yes the one that was the answer to that interview question
 * that one time).
 */
struct aws_lru_cache {
    struct aws_allocator *allocator;
    struct aws_linked_list list;
    struct aws_hash_table table;
    aws_hash_element_destroy_fn *user_on_value_destroy;
    size_t max_items;
};

#ifdef __cplusplus
extern "C" {
#endif

/**
 * Initializes the cache. Sets up the underlying hash table and linked list.
 * Once `max_items` elements have been added, the least recently used item will
 * be removed. For the other parameters, see aws/common/hash_table.h. Hash table
 * semantics of these arguments are preserved.
 */
AWS_COMMON_API
int aws_lru_cache_init(
    struct aws_lru_cache *cache,
    struct aws_allocator *allocator,
<<<<<<< HEAD
    aws_hash_fn *hash_fn,
    aws_equals_fn *equals_fn,
    aws_hash_element_destroy_fn *destroy_key_fn,
    aws_hash_element_destroy_fn *destroy_value_fn,
=======
    aws_hash_fn_t hash_fn,
    aws_equals_fn_t equals_fn,
    aws_hash_element_destroy_t destroy_key_fn,
    aws_hash_element_destroy_t destroy_value_fn,
>>>>>>> 4090d102
    size_t max_items);

/**
 * Cleans up the cache. Elements in the cache will be evicted and cleanup
 * callbacks will be invoked.
 */
AWS_COMMON_API
void aws_lru_cache_clean_up(struct aws_lru_cache *cache);

/**
 * Finds element in the cache by key. If found, it will become most-recently
 * used, *p_value will hold the stored value, and AWS_OP_SUCCESS will be
 * returned. If not found, AWS_OP_SUCCESS will be returned and *p_value will be
 * NULL.
 *
 * If any errors occur AWS_OP_ERR will be returned.
 */
AWS_COMMON_API
int aws_lru_cache_find(struct aws_lru_cache *cache, const void *key, void **p_value);

/**
<<<<<<< HEAD
 * Puts `p_value` at `key`. If an element is already stored at `key` it will be replaced. Added item becomes
 * most-recently used. If the cache is already full, the least-recently-used item will be removed.
=======
 * Puts `p_value` at `key`. If an element is already stored at `key` it will be
 * replaced. Added item becomes most-recently used. If the cache is already
 * full, the least-recently-used item will be removed.
>>>>>>> 4090d102
 */
AWS_COMMON_API
int aws_lru_cache_put(struct aws_lru_cache *cache, const void *key, void *p_value);

/**
 * Removes item at `key` from the cache.
 */
AWS_COMMON_API
int aws_lru_cache_remove(struct aws_lru_cache *cache, const void *key);

/**
 * Clears all items from the cache.
 */
AWS_COMMON_API
void aws_lru_cache_clear(struct aws_lru_cache *cache);

/**
 * Accesses the least-recently-used element, sets it to most-recently-used
 * element, and returns the value.
 */
AWS_COMMON_API
void *aws_lru_cache_use_lru_element(struct aws_lru_cache *cache);

/**
 * Accesses the most-recently-used element and returns its value.
 */
AWS_COMMON_API
void *aws_lru_cache_get_mru_element(const struct aws_lru_cache *cache);

/**
 * Returns the number of elements in the cache.
 */
AWS_COMMON_API
size_t aws_lru_cache_get_element_count(const struct aws_lru_cache *cache);

#ifdef __cplusplus
}
#endif

#endif /* AWS_COMMON_LRU_CACHE_H */<|MERGE_RESOLUTION|>--- conflicted
+++ resolved
@@ -45,17 +45,10 @@
 int aws_lru_cache_init(
     struct aws_lru_cache *cache,
     struct aws_allocator *allocator,
-<<<<<<< HEAD
     aws_hash_fn *hash_fn,
     aws_equals_fn *equals_fn,
     aws_hash_element_destroy_fn *destroy_key_fn,
     aws_hash_element_destroy_fn *destroy_value_fn,
-=======
-    aws_hash_fn_t hash_fn,
-    aws_equals_fn_t equals_fn,
-    aws_hash_element_destroy_t destroy_key_fn,
-    aws_hash_element_destroy_t destroy_value_fn,
->>>>>>> 4090d102
     size_t max_items);
 
 /**
@@ -77,14 +70,8 @@
 int aws_lru_cache_find(struct aws_lru_cache *cache, const void *key, void **p_value);
 
 /**
-<<<<<<< HEAD
  * Puts `p_value` at `key`. If an element is already stored at `key` it will be replaced. Added item becomes
  * most-recently used. If the cache is already full, the least-recently-used item will be removed.
-=======
- * Puts `p_value` at `key`. If an element is already stored at `key` it will be
- * replaced. Added item becomes most-recently used. If the cache is already
- * full, the least-recently-used item will be removed.
->>>>>>> 4090d102
  */
 AWS_COMMON_API
 int aws_lru_cache_put(struct aws_lru_cache *cache, const void *key, void *p_value);
