--- conflicted
+++ resolved
@@ -51,10 +51,6 @@
 
 AWS_COMMON_API
 int aws_byte_buf_init(struct aws_allocator *allocator, struct aws_byte_buf *buf, size_t len);
-<<<<<<< HEAD
-AWS_COMMON_API
-void aws_byte_buf_clean_up(struct aws_byte_buf *buf);
-=======
 
 AWS_COMMON_API
 void aws_byte_buf_clean_up(struct aws_byte_buf *buf);
@@ -69,7 +65,6 @@
  * on the buffer.
  */
 AWS_COMMON_API void aws_byte_buf_secure_clean_up(struct aws_byte_buf *buf);
->>>>>>> 4090d102
 
 /**
  * No copies, no buffer allocations. Fills in output with a list of
@@ -82,14 +77,8 @@
  * be inserted into the output. if the input ends with split_on, an empty cursor
  * will be appended to the output.
  *
-<<<<<<< HEAD
  * It is the user's responsibility to properly initialize output. Recommended number of preallocated elements from
  * output is your most likely guess for the upper bound of the number of elements resulting from the split.
-=======
- * It is the user's responsibility to properly initialize output. Recommended
- * number of preallocated elements from output is your most likely guess for the
- * upper bound of the number of elements resulting from the split.
->>>>>>> 4090d102
  *
  * The type that will be stored in output is struct aws_byte_cursor (you'll need
  * this for the item size param).
@@ -101,7 +90,6 @@
 int aws_byte_buf_split_on_char(struct aws_byte_buf *input_str, char split_on, struct aws_array_list *output);
 
 /**
-<<<<<<< HEAD
  * No copies, no buffer allocations. Fills in output with a list of aws_byte_cursor instances where buffer is
  * an offset into the input_str and len is the length of that string in the original buffer. N is the max number of
  * splits, if this value is zero, it will add all splits to the output.
@@ -117,28 +105,6 @@
  * The type that will be stored in output is struct aws_byte_cursor (you'll need this for the item size param).
  *
  * It is the user's responsibility to make sure the input buffer stays in memory long enough to use the results.
-=======
- * No copies, no buffer allocations. Fills in output with a list of
- * aws_byte_cursor instances where buffer is an offset into the input_str and
- * len is the length of that string in the original buffer. N is the max number
- * of splits, if this value is zero, it will add all splits to the output.
- *
- * Edge case rules are as follows:
- * if the input begins with split_on, an empty cursor will be the first entry in
- * output if the input has two adjacent split_on tokens, an empty cursor will be
- * inserted into the output. if the input ends with split_on, an empty cursor
- * will be appended to the output.
- *
- * It is the user's responsibility to properly initialize output. Recommended
- * number of preallocated elements from output is your most likely guess for the
- * upper bound of the number of elements resulting from the split.
- *
- * The type that will be stored in output is struct aws_byte_cursor (you'll need
- * this for the item size param).
- *
- * It is the user's responsibility to make sure the input buffer stays in memory
- * long enough to use the results.
->>>>>>> 4090d102
  */
 AWS_COMMON_API
 int aws_byte_buf_split_on_char_n(
