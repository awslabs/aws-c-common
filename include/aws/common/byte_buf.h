#ifndef AWS_COMMON_BYTE_BUF_H
#define AWS_COMMON_BYTE_BUF_H
/*
 * Copyright 2010-2018 Amazon.com, Inc. or its affiliates. All Rights Reserved.
 *
 * Licensed under the Apache License, Version 2.0 (the "License").
 * You may not use this file except in compliance with the License.
 * A copy of the License is located at
 *
 *  http://aws.amazon.com/apache2.0
 *
 * or in the "license" file accompanying this file. This file is distributed
 * on an "AS IS" BASIS, WITHOUT WARRANTIES OR CONDITIONS OF ANY KIND, either
 * express or implied. See the License for the specific language governing
 * permissions and limitations under the License.
 */

#include <aws/common/array_list.h>
#include <aws/common/byte_order.h>
#include <aws/common/common.h>

#include <string.h>

/**
 * Represents a length-delimited binary string or buffer. If byte buffer points
 * to constant memory or memory that should otherwise not be freed by this
 * struct, set allocator to NULL and free function will be a no-op.
 *
 * Note that this structure allocates memory at the buffer pointer only. The
 * struct itself does not get dynamically allocated and must be either
 * maintained or copied to avoid losing access to the memory.
 */
struct aws_byte_buf {
    struct aws_allocator *allocator;
    uint8_t *buffer;
    size_t len;
    size_t capacity;
};

/**
 * Represents a movable pointer within a larger binary string or buffer.
 */
struct aws_byte_cursor {
    uint8_t *ptr;
    size_t len;
};

#ifdef __cplusplus
extern "C" {
#endif

AWS_COMMON_API
int aws_byte_buf_init(
    struct aws_allocator *allocator,
    struct aws_byte_buf *buf,
    size_t len);
AWS_COMMON_API
void aws_byte_buf_clean_up(struct aws_byte_buf *buf);

/**
<<<<<<< HEAD
 * Sets all bytes of buffer to zero and resets len to zero.
 */
AWS_COMMON_API void aws_byte_buf_secure_zero(struct aws_byte_buf *buf);

/**
 * Equivalent to calling aws_byte_buf_secure_zero and then aws_byte_buf_clean_up on the buffer.
 */
AWS_COMMON_API void aws_byte_buf_secure_clean_up(struct aws_byte_buf *buf);

/**
 * No copies, no buffer allocations. Fills in output with a list of aws_byte_cursor instances where buffer is
 * an offset into the input_str and len is the length of that string in the original buffer.
=======
 * No copies, no buffer allocations. Fills in output with a list of
 * aws_byte_cursor instances where buffer is an offset into the input_str and
 * len is the length of that string in the original buffer.
>>>>>>> 295548bc
 *
 * Edge case rules are as follows:
 * if the input begins with split_on, an empty cursor will be the first entry in
 * output. if the input has two adjacent split_on tokens, an empty cursor will
 * be inserted into the output. if the input ends with split_on, an empty cursor
 * will be appended to the output.
 *
 * It is the user's responsibility to properly initialize output. Recommended
 * number of preallocated elements from output is your most likely guess for the
 * upper bound of the number of elements resulting from the split.
 *
 * The type that will be stored in output is struct aws_byte_cursor (you'll need
 * this for the item size param).
 *
 * It is the user's responsibility to make sure the input buffer stays in memory
 * long enough to use the results.
 */
AWS_COMMON_API
int aws_byte_buf_split_on_char(
    struct aws_byte_buf *input_str,
    char split_on,
    struct aws_array_list *output);

/**
 * No copies, no buffer allocations. Fills in output with a list of
 * aws_byte_cursor instances where buffer is an offset into the input_str and
 * len is the length of that string in the original buffer. N is the max number
 * of splits, if this value is zero, it will add all splits to the output.
 *
 * Edge case rules are as follows:
 * if the input begins with split_on, an empty cursor will be the first entry in
 * output if the input has two adjacent split_on tokens, an empty cursor will be
 * inserted into the output. if the input ends with split_on, an empty cursor
 * will be appended to the output.
 *
 * It is the user's responsibility to properly initialize output. Recommended
 * number of preallocated elements from output is your most likely guess for the
 * upper bound of the number of elements resulting from the split.
 *
 * The type that will be stored in output is struct aws_byte_cursor (you'll need
 * this for the item size param).
 *
 * It is the user's responsibility to make sure the input buffer stays in memory
 * long enough to use the results.
 */
AWS_COMMON_API
int aws_byte_buf_split_on_char_n(
    struct aws_byte_buf *input_str,
    char split_on,
    struct aws_array_list *output,
    size_t n);

/**
 * Copies from to to. If to is too small, AWS_ERROR_DEST_COPY_TOO_SMALL will be
 * returned. dest->len will contain the amount of data actually copied to dest.
 */
AWS_COMMON_API
int aws_byte_buf_append(struct aws_byte_buf *to, struct aws_byte_cursor *from);

/**
 * Concatenates a variable number of struct aws_byte_buf * into destination.
 * Number of args must be greater than 1. If dest is too small,
 * AWS_ERROR_DEST_COPY_TOO_SMALL will be returned. dest->len will contain the
 * amount of data actually copied to dest.
 */
AWS_COMMON_API
int aws_byte_buf_cat(struct aws_byte_buf *dest, size_t number_of_args, ...);

#ifdef __cplusplus
}
#endif

/**
 * For creating a byte buffer from a null-terminated string literal.
 */
static inline struct aws_byte_buf aws_byte_buf_from_c_str(const char *c_str) {
    struct aws_byte_buf buf;
    buf.buffer = (uint8_t *)c_str;
    buf.len = strlen(c_str);
    buf.capacity = buf.len;
    buf.allocator = NULL;
    return buf;
}

static inline struct aws_byte_buf aws_byte_buf_from_array(
    const uint8_t *bytes,
    size_t len) {
    struct aws_byte_buf buf;
    buf.buffer = (uint8_t *)bytes;
    buf.len = len;
    buf.capacity = len;
    buf.allocator = NULL;
    return buf;
}

static inline struct aws_byte_cursor aws_byte_cursor_from_buf(
    const struct aws_byte_buf *buf) {
    struct aws_byte_cursor cur;
    cur.ptr = buf->buffer;
    cur.len = buf->len;
    return cur;
}

static inline struct aws_byte_cursor aws_byte_cursor_from_array(
    const void *bytes,
    size_t len) {
    struct aws_byte_cursor cur;
    cur.ptr = (uint8_t *)bytes;
    cur.len = len;
    return cur;
}

/**
 * If index >= bound, bound > (SIZE_MAX / 2), or index > (SIZE_MAX / 2), returns
 * 0. Otherwise, returns index.  This function is designed to return a value
 * within [0, bound) even under CPU speculation conditions, and is intended to
 * be used for SPECTRE mitigation purposes.
 */
static inline size_t aws_nospec_index(size_t index, size_t bound) {
    /*
     * SPECTRE mitigation - we compute a mask that will be zero if len < 0
     * or len >= buf->len, and all-ones otherwise, and AND it into the index.
     * It is critical that we avoid any branches in this logic.
     */

    /*
     * Hide the index value from the optimizer. This helps ensure that all this
     * logic doesn't get eliminated.
     */
#if defined(__GNUC__) || defined(__clang__)
    __asm__ __volatile__("" : "+r"(index));
#endif
#if defined(_MSVC_LANG)
    /*
     * MSVC doesn't have a good way for us to blind the optimizer, and doesn't
     * even have inline asm on x64. Some experimentation indicates that this
     * hack seems to confuse it sufficiently for our needs.
     */
    *((volatile uint8_t *)&index) += 0;
#endif

    /*
     * If len > (SIZE_MAX / 2), then we can end up with len - buf->len being
     * positive simply because the sign bit got inverted away. So we also check
     * that the sign bit isn't set from the start.
     *
     * We also check that bound <= (SIZE_MAX / 2) to catch cases where the
     * buffer is _already_ out of bounds.
     */
    size_t negative_mask = index | bound;
    size_t toobig_mask = bound - index - (uintptr_t)1;
    size_t combined_mask = negative_mask | toobig_mask;

    /*
     * combined_mask needs to have its sign bit OFF for us to be in range.
     * We'd like to expand this to a mask we can AND into our index, so flip
     * that bit (and everything else), shift it over so it's the only bit in the
     * ones position, and multiply across the entire register.
     *
     * First, extract the (inverse) top bit and move it to the lowest bit.
     * Because there's no standard SIZE_BIT in C99, we'll divide by a mask with
     * just the top bit set instead.
     */

    combined_mask = (~combined_mask) / (SIZE_MAX - (SIZE_MAX >> 1));

    /*
     * Now multiply it to replicate it across all bits.
     *
     * Note that GCC is smart enough to optimize the divide-and-multiply into
     * an arithmetic right shift operation on x86.
     */
    combined_mask = combined_mask * SIZE_MAX;

    return index & combined_mask;
}

/**
 * Tests if the given aws_byte_cursor has at least len bytes remaining. If so,
 * *buf is advanced by len bytes (incrementing ->ptr and decrementing ->len),
 * and an aws_byte_cursor referring to the first len bytes of the original *buf
 * is returned. Otherwise, an aws_byte_cursor with ->ptr = NULL, ->len = 0 is
 * returned.
 *
 * Note that if len is above (SIZE_MAX / 2), this function will also treat it as
 * a buffer overflow, and return NULL without changing *buf.
 */
static inline struct aws_byte_cursor aws_byte_cursor_advance(
    struct aws_byte_cursor *cursor,
    size_t len) {
    struct aws_byte_cursor rv;
    if (cursor->len > (SIZE_MAX >> 1) || len > (SIZE_MAX >> 1) ||
        len > cursor->len) {
        rv.ptr = NULL;
        rv.len = 0;
    } else {
        rv.ptr = cursor->ptr;
        rv.len = len;

        cursor->ptr += len;
        cursor->len -= len;
    }

    return rv;
}

/**
 * Behaves identically to aws_byte_cursor_advance, but avoids speculative
 * execution potentially reading out-of-bounds pointers (by returning an
 * empty ptr in such speculated paths).
 *
 * This should generally be done when using an untrusted or
 * data-dependent value for 'len', to avoid speculating into a path where
 * cursor->ptr points outside the true ptr length.
 */

static inline struct aws_byte_cursor aws_byte_cursor_advance_nospec(
    struct aws_byte_cursor *cursor,
    size_t len) {
    struct aws_byte_cursor rv;

    if (len <= cursor->len && len <= (SIZE_MAX >> 1) &&
        cursor->len <= (SIZE_MAX >> 1)) {
        /*
         * Pass the length through aws_nospec_index. We do this after the
         * branch, as otherwise we'd treat an out-of-bounds read as a
         * zero-length read.
         */
        len = aws_nospec_index(len, cursor->len + 1);

        rv.ptr = cursor->ptr;
        rv.len = len;

        cursor->ptr += len;
        cursor->len -= len;
    } else {
        rv.ptr = NULL;
        rv.len = 0;
    }

    return rv;
}

/**
 * Reads specified length of data from byte cursor and copies it to the
 * destination array.
 *
 * On success, returns true and updates the cursor pointer/length accordingly.
 * If there is insufficient space in the cursor, returns false, leaving the
 * cursor unchanged.
 */
static inline bool aws_byte_cursor_read(
    struct aws_byte_cursor *AWS_RESTRICT cur,
    void *AWS_RESTRICT dest,
    size_t len) {
    struct aws_byte_cursor slice = aws_byte_cursor_advance_nospec(cur, len);

    if (slice.ptr) {
        memcpy(dest, slice.ptr, len);
        return true;
    }
    return false;
}

/**
 * Reads as many bytes from cursor as size of buffer, and copies them to buffer.
 *
 * On success, returns true and updates the cursor pointer/length accordingly.
 * If there is insufficient space in the cursor, returns false, leaving the
 * cursor unchanged.
 */
static inline bool aws_byte_cursor_read_and_fill_buffer(
    struct aws_byte_cursor *AWS_RESTRICT cur,
    struct aws_byte_buf *AWS_RESTRICT dest) {
    if (aws_byte_cursor_read(cur, dest->buffer, dest->capacity)) {
        dest->len = dest->capacity;
        return true;
    }
    return false;
}

/**
 * Reads a single byte from cursor, placing it in *var.
 *
 * On success, returns true and updates the cursor pointer/length accordingly.
 * If there is insufficient space in the cursor, returns false, leaving the
 * cursor unchanged.
 */
static inline bool aws_byte_cursor_read_u8(
    struct aws_byte_cursor *AWS_RESTRICT cur,
    uint8_t *AWS_RESTRICT var) {
    return aws_byte_cursor_read(cur, var, 1);
}

/**
 * Reads a 16-bit value in network byte order from cur, and places it in host
 * byte order into var.
 *
 * On success, returns true and updates the cursor pointer/length accordingly.
 * If there is insufficient space in the cursor, returns false, leaving the
 * cursor unchanged.
 */
static inline bool aws_byte_cursor_read_be16(
    struct aws_byte_cursor *cur,
    uint16_t *var) {
    bool rv = aws_byte_cursor_read(cur, var, 2);

    if (AWS_LIKELY(rv)) {
        *var = aws_ntoh16(*var);
    }

    return rv;
}

/**
 * Reads a 32-bit value in network byte order from cur, and places it in host
 * byte order into var.
 *
 * On success, returns true and updates the cursor pointer/length accordingly.
 * If there is insufficient space in the cursor, returns false, leaving the
 * cursor unchanged.
 */
static inline bool aws_byte_cursor_read_be32(
    struct aws_byte_cursor *cur,
    uint32_t *var) {
    bool rv = aws_byte_cursor_read(cur, var, 4);

    if (AWS_LIKELY(rv)) {
        *var = aws_ntoh32(*var);
    }

    return rv;
}

/**
 * Reads a 64-bit value in network byte order from cur, and places it in host
 * byte order into var.
 *
 * On success, returns true and updates the cursor pointer/length accordingly.
 * If there is insufficient space in the cursor, returns false, leaving the
 * cursor unchanged.
 */
static inline bool aws_byte_cursor_read_be64(
    struct aws_byte_cursor *cur,
    uint64_t *var) {
    bool rv = aws_byte_cursor_read(cur, var, sizeof(*var));

    if (AWS_LIKELY(rv)) {
        *var = aws_ntoh64(*var);
    }

    return rv;
}

/**
 * Write specified number of bytes from array to byte cursor.
 *
 * On success, returns true and updates the cursor pointer/length accordingly.
 * If there is insufficient space in the cursor, returns false, leaving the
 * cursor unchanged.
 */
static inline bool aws_byte_cursor_write(
    struct aws_byte_cursor *AWS_RESTRICT cur,
    const uint8_t *AWS_RESTRICT src,
    size_t len) {
    struct aws_byte_cursor slice = aws_byte_cursor_advance_nospec(cur, len);

    if (slice.ptr) {
        memcpy(slice.ptr, src, len);
        return true;
    }
    return false;
}

/**
 * Copies all bytes from buffer to cursor.
 *
 * On success, returns true and updates the cursor pointer/length accordingly.
 * If there is insufficient space in the cursor, returns false, leaving the
 * cursor unchanged.
 */
static inline bool aws_byte_cursor_write_from_whole_buffer(
    struct aws_byte_cursor *AWS_RESTRICT cur,
    const struct aws_byte_buf *AWS_RESTRICT src) {
    return aws_byte_cursor_write(cur, src->buffer, src->len);
}

/**
 * Copies one byte to cursor.
 *
 * On success, returns true and updates the cursor pointer/length
 accordingly.<<<<<< str-split

 * If there is insufficient space in the cursor, returns false, leaving the
 cursor unchanged.
 */
static inline bool aws_byte_cursor_write_u8(
    struct aws_byte_cursor *AWS_RESTRICT cur,
    uint8_t c) {
    return aws_byte_cursor_write(cur, &c, 1);
}

/**
 * Writes a 16-bit integer in network byte order (big endian) to cursor.
 *
 * On success, returns true and updates the cursor pointer/length accordingly.
 * If there is insufficient space in the cursor, returns false, leaving the
 * cursor unchanged.
 */
static inline bool aws_byte_cursor_write_be16(
    struct aws_byte_cursor *cur,
    uint16_t x) {
    x = aws_hton16(x);
    return aws_byte_cursor_write(cur, (uint8_t *)&x, 2);
}

/**
 * Writes a 32-bit integer in network byte order (big endian) to cursor.
 *
 * On success, returns true and updates the cursor pointer/length accordingly.
 * If there is insufficient space in the cursor, returns false, leaving the
 * cursor unchanged.
 */
static inline bool aws_byte_cursor_write_be32(
    struct aws_byte_cursor *cur,
    uint32_t x) {
    x = aws_hton32(x);
    return aws_byte_cursor_write(cur, (uint8_t *)&x, 4);
}

/**
 * Writes a 64-bit integer in network byte order (big endian) to cursor.
 *
 * On success, returns true and updates the cursor pointer/length accordingly.
 * If there is insufficient space in the cursor, returns false, leaving the
 * cursor unchanged.
 */
static inline bool aws_byte_cursor_write_be64(
    struct aws_byte_cursor *cur,
    uint64_t x) {
    x = aws_hton64(x);
    return aws_byte_cursor_write(cur, (uint8_t *)&x, 8);
}

#endif /* AWS_COMMON_BYTE_BUF_H */<|MERGE_RESOLUTION|>--- conflicted
+++ resolved
@@ -58,24 +58,20 @@
 void aws_byte_buf_clean_up(struct aws_byte_buf *buf);
 
 /**
-<<<<<<< HEAD
  * Sets all bytes of buffer to zero and resets len to zero.
  */
 AWS_COMMON_API void aws_byte_buf_secure_zero(struct aws_byte_buf *buf);
 
 /**
- * Equivalent to calling aws_byte_buf_secure_zero and then aws_byte_buf_clean_up on the buffer.
+ * Equivalent to calling aws_byte_buf_secure_zero and then aws_byte_buf_clean_up
+ * on the buffer.
  */
 AWS_COMMON_API void aws_byte_buf_secure_clean_up(struct aws_byte_buf *buf);
 
 /**
- * No copies, no buffer allocations. Fills in output with a list of aws_byte_cursor instances where buffer is
- * an offset into the input_str and len is the length of that string in the original buffer.
-=======
  * No copies, no buffer allocations. Fills in output with a list of
  * aws_byte_cursor instances where buffer is an offset into the input_str and
  * len is the length of that string in the original buffer.
->>>>>>> 295548bc
  *
  * Edge case rules are as follows:
  * if the input begins with split_on, an empty cursor will be the first entry in
