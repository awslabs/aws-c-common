/*
 * Copyright 2010-2018 Amazon.com, Inc. or its affiliates. All Rights Reserved.
 *
 * Licensed under the Apache License, Version 2.0 (the "License").
 * You may not use this file except in compliance with the License.
 * A copy of the License is located at
 *
 *  http://aws.amazon.com/apache2.0
 *
 * or in the "license" file accompanying this file. This file is distributed
 * on an "AS IS" BASIS, WITHOUT WARRANTIES OR CONDITIONS OF ANY KIND, either
 * express or implied. See the License for the specific language governing
 * permissions and limitations under the License.
 */

/* This is implicitly included, but helps with editor highlighting */
#include <aws/common/array_list.h>
/*
 * Do not add system headers here; add them to array_list.h. This file is included under extern "C" guards,
 * which might break system headers.
 */

AWS_STATIC_IMPL
int aws_array_list_init_dynamic(
    struct aws_array_list *AWS_RESTRICT list,
    struct aws_allocator *alloc,
    size_t initial_item_allocation,
    size_t item_size) {

<<<<<<< HEAD
    AWS_ZERO_STRUCT(*list);
=======
    AWS_FATAL_PRECONDITION(list != NULL);
    AWS_FATAL_PRECONDITION(alloc != NULL);
    AWS_FATAL_PRECONDITION(item_size > 0);

    list->current_size = 0;
    list->item_size = 0;
    list->length = 0;
    list->data = NULL;
    list->alloc = NULL;
>>>>>>> 1a695491

    size_t allocation_size;
    if (aws_mul_size_checked(initial_item_allocation, item_size, &allocation_size)) {
        goto error;
    }

    if (allocation_size > 0) {
        list->data = aws_mem_acquire(alloc, allocation_size);
        if (!list->data) {
            goto error;
        }
#ifdef DEBUG_BUILD
        memset(list->data, AWS_ARRAY_LIST_DEBUG_FILL, allocation_size);

#endif
        list->current_size = allocation_size;
    }
    list->item_size = item_size;
    list->alloc = alloc;

    AWS_FATAL_POSTCONDITION(list->current_size == 0 || list->data);
    AWS_POSTCONDITION(aws_array_list_is_valid(list));
    return AWS_OP_SUCCESS;

error:
    AWS_POSTCONDITION(AWS_IS_ZEROED(*list));
    return AWS_OP_ERR;
}

AWS_STATIC_IMPL
void aws_array_list_init_static(
    struct aws_array_list *AWS_RESTRICT list,
    void *raw_array,
    size_t item_count,
    size_t item_size) {

    AWS_FATAL_PRECONDITION(list != NULL);
    AWS_FATAL_PRECONDITION(raw_array != NULL);
    AWS_FATAL_PRECONDITION(item_count > 0);
    AWS_FATAL_PRECONDITION(item_size > 0);

    list->alloc = NULL;

    int no_overflow = !aws_mul_size_checked(item_count, item_size, &list->current_size);
    AWS_FATAL_PRECONDITION(no_overflow);

    list->item_size = item_size;
    list->length = 0;
    list->data = raw_array;
    AWS_POSTCONDITION(aws_array_list_is_valid(list));
}

AWS_STATIC_IMPL
bool aws_array_list_is_valid(const struct aws_array_list *AWS_RESTRICT list) {
    if (!list) {
        return false;
    }
    size_t required_size = 0;
    bool required_size_is_valid =
        (aws_mul_size_checked(list->length, list->item_size, &required_size) == AWS_OP_SUCCESS);
    bool current_size_is_valid = (list->current_size >= required_size);
    bool data_is_valid =
        ((list->current_size == 0 && list->data == NULL) || AWS_MEM_IS_WRITABLE(list->data, list->current_size));
    bool item_size_is_valid = (list->item_size != 0);
    return required_size_is_valid && current_size_is_valid && data_is_valid && item_size_is_valid;
}

AWS_STATIC_IMPL
void aws_array_list_debug_print(const struct aws_array_list *list) {
    printf(
        "arraylist %p. Alloc %p. current_size %zu. length %zu. item_size %zu. data %p\n",
        (void *)list,
        (void *)list->alloc,
        list->current_size,
        list->length,
        list->item_size,
        (void *)list->data);
}

AWS_STATIC_IMPL
void aws_array_list_clean_up(struct aws_array_list *AWS_RESTRICT list) {
    AWS_PRECONDITION(AWS_IS_ZEROED(*list) || aws_array_list_is_valid(list));
    if (list->alloc && list->data) {
        aws_mem_release(list->alloc, list->data);
    }

    AWS_ZERO_STRUCT(*list);
}

AWS_STATIC_IMPL
int aws_array_list_push_back(struct aws_array_list *AWS_RESTRICT list, const void *val) {
    AWS_PRECONDITION(aws_array_list_is_valid(list));
    AWS_PRECONDITION(
        val && AWS_MEM_IS_READABLE(val, list->item_size),
        "Input pointer [val] must point writable memory of [list->item_size] bytes.");

    int err_code = aws_array_list_set_at(list, val, aws_array_list_length(list));

    if (err_code && aws_last_error() == AWS_ERROR_INVALID_INDEX && !list->alloc) {
        AWS_POSTCONDITION(aws_array_list_is_valid(list));
        return aws_raise_error(AWS_ERROR_LIST_EXCEEDS_MAX_SIZE);
    }

    AWS_POSTCONDITION(aws_array_list_is_valid(list));
    return err_code;
}

AWS_STATIC_IMPL
int aws_array_list_front(const struct aws_array_list *AWS_RESTRICT list, void *val) {
    AWS_PRECONDITION(aws_array_list_is_valid(list));
    AWS_PRECONDITION(
        val && AWS_MEM_IS_WRITABLE(val, list->item_size),
        "Input pointer [val] must point writable memory of [list->item_size] bytes.");
    if (aws_array_list_length(list) > 0) {
        memcpy(val, list->data, list->item_size);
        AWS_POSTCONDITION(aws_array_list_is_valid(list));
        return AWS_OP_SUCCESS;
    }

    AWS_POSTCONDITION(aws_array_list_is_valid(list));
    return aws_raise_error(AWS_ERROR_LIST_EMPTY);
}

AWS_STATIC_IMPL
int aws_array_list_pop_front(struct aws_array_list *AWS_RESTRICT list) {
    AWS_PRECONDITION(aws_array_list_is_valid(list));
    if (aws_array_list_length(list) > 0) {
        aws_array_list_pop_front_n(list, 1);
        AWS_POSTCONDITION(aws_array_list_is_valid(list));
        return AWS_OP_SUCCESS;
    }

    AWS_POSTCONDITION(aws_array_list_is_valid(list));
    return aws_raise_error(AWS_ERROR_LIST_EMPTY);
}

AWS_STATIC_IMPL
void aws_array_list_pop_front_n(struct aws_array_list *AWS_RESTRICT list, size_t n) {
    AWS_PRECONDITION(aws_array_list_is_valid(list));
    if (n >= aws_array_list_length(list)) {
        aws_array_list_clear(list);
        AWS_POSTCONDITION(aws_array_list_is_valid(list));
        return;
    }

    if (n > 0) {
        size_t popping_bytes = list->item_size * n;
        size_t remaining_items = aws_array_list_length(list) - n;
        size_t remaining_bytes = remaining_items * list->item_size;
        memmove(list->data, (uint8_t *)list->data + popping_bytes, remaining_bytes);
        list->length = remaining_items;
#ifdef DEBUG_BUILD
        memset((uint8_t *)list->data + remaining_bytes, AWS_ARRAY_LIST_DEBUG_FILL, popping_bytes);
#endif
    }
    AWS_POSTCONDITION(aws_array_list_is_valid(list));
}

int aws_array_list_erase(struct aws_array_list *AWS_RESTRICT list, size_t index) {
    AWS_PRECONDITION(aws_array_list_is_valid(list));

    const size_t length = aws_array_list_length(list);

    if (index >= length) {
        AWS_POSTCONDITION(aws_array_list_is_valid(list));
        return aws_raise_error(AWS_ERROR_INVALID_INDEX);
    }

    if (index == 0) {
        /* Removing front element */
        aws_array_list_pop_front(list);
    } else if (index == (length - 1)) {
        /* Removing back element */
        aws_array_list_pop_back(list);
    } else {
        /* Removing middle element */
        uint8_t *item_ptr = (uint8_t *)list->data + (index * list->item_size);
        uint8_t *next_item_ptr = item_ptr + list->item_size;
        size_t trailing_items = (length - index) - 1;
        size_t trailing_bytes = trailing_items * list->item_size;
        memmove(item_ptr, next_item_ptr, trailing_bytes);

        aws_array_list_pop_back(list);
    }

    AWS_POSTCONDITION(aws_array_list_is_valid(list));
    return AWS_OP_SUCCESS;
}

AWS_STATIC_IMPL
int aws_array_list_back(const struct aws_array_list *AWS_RESTRICT list, void *val) {
    AWS_PRECONDITION(aws_array_list_is_valid(list));
    AWS_PRECONDITION(
        val && AWS_MEM_IS_WRITABLE(val, list->item_size),
        "Input pointer [val] must point writable memory of [list->item_size] bytes.");
    if (aws_array_list_length(list) > 0) {
        size_t last_item_offset = list->item_size * (aws_array_list_length(list) - 1);

        memcpy(val, (void *)((uint8_t *)list->data + last_item_offset), list->item_size);
        AWS_POSTCONDITION(aws_array_list_is_valid(list));
        return AWS_OP_SUCCESS;
    }

    AWS_POSTCONDITION(aws_array_list_is_valid(list));
    return aws_raise_error(AWS_ERROR_LIST_EMPTY);
}

AWS_STATIC_IMPL
int aws_array_list_pop_back(struct aws_array_list *AWS_RESTRICT list) {
    AWS_PRECONDITION(aws_array_list_is_valid(list));
    if (aws_array_list_length(list) > 0) {

        AWS_FATAL_PRECONDITION(list->data);

        size_t last_item_offset = list->item_size * (aws_array_list_length(list) - 1);

        memset((void *)((uint8_t *)list->data + last_item_offset), 0, list->item_size);
        list->length--;
        AWS_POSTCONDITION(aws_array_list_is_valid(list));
        return AWS_OP_SUCCESS;
    }

    AWS_POSTCONDITION(aws_array_list_is_valid(list));
    return aws_raise_error(AWS_ERROR_LIST_EMPTY);
}

AWS_STATIC_IMPL
void aws_array_list_clear(struct aws_array_list *AWS_RESTRICT list) {
    AWS_PRECONDITION(aws_array_list_is_valid(list));
    if (list->data) {
#ifdef DEBUG_BUILD
        memset(list->data, AWS_ARRAY_LIST_DEBUG_FILL, list->current_size);
#endif
        list->length = 0;
    }
    AWS_POSTCONDITION(aws_array_list_is_valid(list));
}

AWS_STATIC_IMPL
void aws_array_list_swap_contents(
    struct aws_array_list *AWS_RESTRICT list_a,
    struct aws_array_list *AWS_RESTRICT list_b) {
    AWS_FATAL_PRECONDITION(list_a->alloc);
    AWS_FATAL_PRECONDITION(list_a->alloc == list_b->alloc);
    AWS_FATAL_PRECONDITION(list_a->item_size == list_b->item_size);
    AWS_FATAL_PRECONDITION(list_a != list_b);
    AWS_PRECONDITION(aws_array_list_is_valid(list_a));
    AWS_PRECONDITION(aws_array_list_is_valid(list_b));

    struct aws_array_list tmp = *list_a;
    *list_a = *list_b;
    *list_b = tmp;
    AWS_POSTCONDITION(aws_array_list_is_valid(list_a));
    AWS_POSTCONDITION(aws_array_list_is_valid(list_b));
}

AWS_STATIC_IMPL
size_t aws_array_list_capacity(const struct aws_array_list *AWS_RESTRICT list) {
    AWS_FATAL_PRECONDITION(list->item_size);
    AWS_PRECONDITION(aws_array_list_is_valid(list));
    size_t capacity = list->current_size / list->item_size;
    AWS_POSTCONDITION(aws_array_list_is_valid(list));
    return capacity;
}

AWS_STATIC_IMPL
size_t aws_array_list_length(const struct aws_array_list *AWS_RESTRICT list) {
    /*
     * This assert teaches clang-tidy and friends that list->data cannot be null in a non-empty
     * list.
     */
    AWS_FATAL_PRECONDITION(!list->length || list->data);
    AWS_PRECONDITION(aws_array_list_is_valid(list));
    size_t len = list->length;
    AWS_POSTCONDITION(aws_array_list_is_valid(list));
    return len;
}

AWS_STATIC_IMPL
int aws_array_list_get_at(const struct aws_array_list *AWS_RESTRICT list, void *val, size_t index) {
    AWS_PRECONDITION(aws_array_list_is_valid(list));
    AWS_PRECONDITION(
        val && AWS_MEM_IS_WRITABLE(val, list->item_size),
        "Input pointer [val] must point writable memory of [list->item_size] bytes.");
    if (aws_array_list_length(list) > index) {
        memcpy(val, (void *)((uint8_t *)list->data + (list->item_size * index)), list->item_size);
        AWS_POSTCONDITION(aws_array_list_is_valid(list));
        return AWS_OP_SUCCESS;
    }
    AWS_POSTCONDITION(aws_array_list_is_valid(list));
    return aws_raise_error(AWS_ERROR_INVALID_INDEX);
}

AWS_STATIC_IMPL
int aws_array_list_get_at_ptr(const struct aws_array_list *AWS_RESTRICT list, void **val, size_t index) {
    AWS_PRECONDITION(aws_array_list_is_valid(list));
    AWS_PRECONDITION(val != NULL);
    if (aws_array_list_length(list) > index) {
        *val = (void *)((uint8_t *)list->data + (list->item_size * index));
        AWS_POSTCONDITION(aws_array_list_is_valid(list));
        return AWS_OP_SUCCESS;
    }
    AWS_POSTCONDITION(aws_array_list_is_valid(list));
    return aws_raise_error(AWS_ERROR_INVALID_INDEX);
}

AWS_STATIC_IMPL
int aws_array_list_calc_necessary_size(struct aws_array_list *AWS_RESTRICT list, size_t index, size_t *necessary_size) {
    AWS_PRECONDITION(aws_array_list_is_valid(list));
    size_t index_inc;
    if (aws_add_size_checked(index, 1, &index_inc)) {
        AWS_POSTCONDITION(aws_array_list_is_valid(list));
        return AWS_OP_ERR;
    }

    if (aws_mul_size_checked(index_inc, list->item_size, necessary_size)) {
        AWS_POSTCONDITION(aws_array_list_is_valid(list));
        return AWS_OP_ERR;
    }
    AWS_POSTCONDITION(aws_array_list_is_valid(list));
    return AWS_OP_SUCCESS;
}

AWS_STATIC_IMPL
int aws_array_list_set_at(struct aws_array_list *AWS_RESTRICT list, const void *val, size_t index) {
    AWS_PRECONDITION(aws_array_list_is_valid(list));
    AWS_PRECONDITION(
        val && AWS_MEM_IS_READABLE(val, list->item_size),
        "Input pointer [val] must point readable memory of [list->item_size] bytes.");

    if (aws_array_list_ensure_capacity(list, index)) {
        AWS_POSTCONDITION(aws_array_list_is_valid(list));
        return AWS_OP_ERR;
    }

    AWS_FATAL_PRECONDITION(list->data);

    memcpy((void *)((uint8_t *)list->data + (list->item_size * index)), val, list->item_size);

    /*
     * This isn't perfect, but its the best I can come up with for detecting
     * length changes.
     */
    if (index >= aws_array_list_length(list)) {
        if (aws_add_size_checked(index, 1, &list->length)) {
            AWS_POSTCONDITION(aws_array_list_is_valid(list));
            return AWS_OP_ERR;
        }
    }

    AWS_POSTCONDITION(aws_array_list_is_valid(list));
    return AWS_OP_SUCCESS;
}

AWS_STATIC_IMPL
void aws_array_list_sort(struct aws_array_list *AWS_RESTRICT list, aws_array_list_comparator_fn *compare_fn) {
    AWS_PRECONDITION(aws_array_list_is_valid(list));
    if (list->data) {
        qsort(list->data, aws_array_list_length(list), list->item_size, compare_fn);
    }
    AWS_POSTCONDITION(aws_array_list_is_valid(list));
}<|MERGE_RESOLUTION|>--- conflicted
+++ resolved
@@ -27,19 +27,11 @@
     size_t initial_item_allocation,
     size_t item_size) {
 
-<<<<<<< HEAD
-    AWS_ZERO_STRUCT(*list);
-=======
     AWS_FATAL_PRECONDITION(list != NULL);
     AWS_FATAL_PRECONDITION(alloc != NULL);
     AWS_FATAL_PRECONDITION(item_size > 0);
 
-    list->current_size = 0;
-    list->item_size = 0;
-    list->length = 0;
-    list->data = NULL;
-    list->alloc = NULL;
->>>>>>> 1a695491
+    AWS_ZERO_STRUCT(*list);
 
     size_t allocation_size;
     if (aws_mul_size_checked(initial_item_allocation, item_size, &allocation_size)) {
