/*
 * Copyright 2010-2018 Amazon.com, Inc. or its affiliates. All Rights Reserved.
 *
 * Licensed under the Apache License, Version 2.0 (the "License").
 * You may not use this file except in compliance with the License.
 * A copy of the License is located at
 *
 *  http://aws.amazon.com/apache2.0
 *
 * or in the "license" file accompanying this file. This file is distributed
 * on an "AS IS" BASIS, WITHOUT WARRANTIES OR CONDITIONS OF ANY KIND, either
 * express or implied. See the License for the specific language governing
 * permissions and limitations under the License.
 */

/* This is implicitly included, but helps with editor highlighting */
#include <aws/common/array_list.h>
/*
 * Do not add system headers here; add them to array_list.h. This file is included under extern "C" guards,
 * which might break system headers.
 */

AWS_STATIC_IMPL
bool aws_array_list_is_wiped(const struct aws_array_list *AWS_RESTRICT list) {
    if (!list) {
        return false;
    }
    bool current_size_is_wiped = (list->current_size == 0);
    bool item_size_is_wiped = (list->item_size == 0);
    bool length_is_wiped = (list->length == 0);
    bool data_is_wiped = (list->data == NULL);
    bool alloc_is_wiped = (list->alloc == NULL);
    return current_size_is_wiped && item_size_is_wiped && length_is_wiped && data_is_wiped && alloc_is_wiped;
}

AWS_STATIC_IMPL
int aws_array_list_init_dynamic(
    struct aws_array_list *AWS_RESTRICT list,
    struct aws_allocator *alloc,
    size_t initial_item_allocation,
    size_t item_size) {

<<<<<<< HEAD
    AWS_ERROR_PRECONDITION(list != NULL);
=======
    AWS_FATAL_PRECONDITION(list != NULL);
    AWS_FATAL_PRECONDITION(alloc != NULL);
    AWS_FATAL_PRECONDITION(item_size > 0);
>>>>>>> 17e2a5a4

    list->current_size = 0;
    list->item_size = 0;
    list->length = 0;
    list->data = NULL;
    list->alloc = NULL;

<<<<<<< HEAD
    AWS_ERROR_PRECONDITION(alloc != NULL);
    AWS_ERROR_PRECONDITION(item_size > 0);

=======
>>>>>>> 17e2a5a4
    size_t allocation_size;
    if (aws_mul_size_checked(initial_item_allocation, item_size, &allocation_size)) {
        goto error;
    }

    if (allocation_size > 0) {
        list->data = aws_mem_acquire(alloc, allocation_size);
        if (!list->data) {
            goto error;
        }
#ifdef DEBUG_BUILD
        memset(list->data, AWS_ARRAY_LIST_DEBUG_FILL, allocation_size);

#endif
        list->current_size = allocation_size;
    }
    list->item_size = item_size;
    list->alloc = alloc;

    AWS_FATAL_POSTCONDITION(list->current_size == 0 || list->data);
    AWS_POSTCONDITION(aws_array_list_is_valid(list));
    return AWS_OP_SUCCESS;

error:
    AWS_POSTCONDITION(aws_array_list_is_wiped(list));
    return AWS_OP_ERR;
}

AWS_STATIC_IMPL
void aws_array_list_init_static(
    struct aws_array_list *AWS_RESTRICT list,
    void *raw_array,
    size_t item_count,
    size_t item_size) {

<<<<<<< HEAD
    AWS_FATAL_PRECONDITION(list);
    AWS_FATAL_PRECONDITION(raw_array);
    AWS_FATAL_PRECONDITION(item_count);
    AWS_FATAL_PRECONDITION(item_size);
=======
    AWS_FATAL_PRECONDITION(list != NULL);
    AWS_FATAL_PRECONDITION(raw_array != NULL);
    AWS_FATAL_PRECONDITION(item_count > 0);
    AWS_FATAL_PRECONDITION(item_size > 0);
>>>>>>> 17e2a5a4

    list->alloc = NULL;

    int no_overflow = !aws_mul_size_checked(item_count, item_size, &list->current_size);
    AWS_FATAL_PRECONDITION(no_overflow);

    list->item_size = item_size;
    list->length = 0;
    list->data = raw_array;
    AWS_POSTCONDITION(aws_array_list_is_valid(list));
}

AWS_STATIC_IMPL
bool aws_array_list_is_valid(const struct aws_array_list *AWS_RESTRICT list) {
    if (!list) {
        return false;
    }
    size_t required_size = 0;
    bool required_size_is_valid =
        (aws_mul_size_checked(list->length, list->item_size, &required_size) == AWS_OP_SUCCESS);
    bool current_size_is_valid = (list->current_size >= required_size);
    bool data_is_valid =
        ((list->current_size == 0 && list->data == NULL) || AWS_MEM_IS_WRITABLE(list->data, list->current_size));
    bool item_size_is_valid = (list->item_size != 0);
    return required_size_is_valid && current_size_is_valid && data_is_valid && item_size_is_valid;
}

AWS_STATIC_IMPL
void aws_array_list_debug_print(const struct aws_array_list *list) {
    printf(
        "arraylist %p. Alloc %p. current_size %zu. length %zu. item_size %zu. data %p\n",
        (void *)list,
        (void *)list->alloc,
        list->current_size,
        list->length,
        list->item_size,
        (void *)list->data);
}

AWS_STATIC_IMPL
void aws_array_list_clean_up(struct aws_array_list *AWS_RESTRICT list) {
    AWS_PRECONDITION(aws_array_list_is_wiped(list) || aws_array_list_is_valid(list));
    if (list->alloc && list->data) {
        aws_mem_release(list->alloc, list->data);
    }

    list->current_size = 0;
    list->item_size = 0;
    list->length = 0;
    list->data = NULL;
    list->alloc = NULL;
    AWS_POSTCONDITION(aws_array_list_is_wiped(list));
}

AWS_STATIC_IMPL
int aws_array_list_push_back(struct aws_array_list *AWS_RESTRICT list, const void *val) {
    AWS_PRECONDITION(aws_array_list_is_valid(list));
    AWS_PRECONDITION(
        val && AWS_MEM_IS_READABLE(val, list->item_size),
        "Input pointer [val] must point writable memory of [list->item_size] bytes.");

    int err_code = aws_array_list_set_at(list, val, aws_array_list_length(list));

    if (err_code && aws_last_error() == AWS_ERROR_INVALID_INDEX && !list->alloc) {
        AWS_POSTCONDITION(aws_array_list_is_valid(list));
        return aws_raise_error(AWS_ERROR_LIST_EXCEEDS_MAX_SIZE);
    }

    AWS_POSTCONDITION(aws_array_list_is_valid(list));
    return err_code;
}

AWS_STATIC_IMPL
int aws_array_list_front(const struct aws_array_list *AWS_RESTRICT list, void *val) {
    AWS_PRECONDITION(aws_array_list_is_valid(list));
    AWS_PRECONDITION(
        val && AWS_MEM_IS_WRITABLE(val, list->item_size),
        "Input pointer [val] must point writable memory of [list->item_size] bytes.");
    if (aws_array_list_length(list) > 0) {
        memcpy(val, list->data, list->item_size);
        AWS_POSTCONDITION(aws_array_list_is_valid(list));
        return AWS_OP_SUCCESS;
    }

    AWS_POSTCONDITION(aws_array_list_is_valid(list));
    return aws_raise_error(AWS_ERROR_LIST_EMPTY);
}

AWS_STATIC_IMPL
int aws_array_list_pop_front(struct aws_array_list *AWS_RESTRICT list) {
    AWS_PRECONDITION(aws_array_list_is_valid(list));
    if (aws_array_list_length(list) > 0) {
        aws_array_list_pop_front_n(list, 1);
        AWS_POSTCONDITION(aws_array_list_is_valid(list));
        return AWS_OP_SUCCESS;
    }

    AWS_POSTCONDITION(aws_array_list_is_valid(list));
    return aws_raise_error(AWS_ERROR_LIST_EMPTY);
}

AWS_STATIC_IMPL
void aws_array_list_pop_front_n(struct aws_array_list *AWS_RESTRICT list, size_t n) {
    AWS_PRECONDITION(aws_array_list_is_valid(list));
    if (n >= aws_array_list_length(list)) {
        aws_array_list_clear(list);
        AWS_POSTCONDITION(aws_array_list_is_valid(list));
        return;
    }

    if (n > 0) {
        size_t popping_bytes = list->item_size * n;
        size_t remaining_items = aws_array_list_length(list) - n;
        size_t remaining_bytes = remaining_items * list->item_size;
        memmove(list->data, (uint8_t *)list->data + popping_bytes, remaining_bytes);
        list->length = remaining_items;
#ifdef DEBUG_BUILD
        memset((uint8_t *)list->data + remaining_bytes, AWS_ARRAY_LIST_DEBUG_FILL, popping_bytes);
#endif
    }
    AWS_POSTCONDITION(aws_array_list_is_valid(list));
}

int aws_array_list_erase(struct aws_array_list *AWS_RESTRICT list, size_t index) {
    AWS_PRECONDITION(aws_array_list_is_valid(list));

    const size_t length = aws_array_list_length(list);

    if (index >= length) {
        AWS_POSTCONDITION(aws_array_list_is_valid(list));
        return aws_raise_error(AWS_ERROR_INVALID_INDEX);
    }

    if (index == 0) {
        /* Removing front element */
        aws_array_list_pop_front(list);
    } else if (index == (length - 1)) {
        /* Removing back element */
        aws_array_list_pop_back(list);
    } else {
        /* Removing middle element */
        uint8_t *item_ptr = (uint8_t *)list->data + (index * list->item_size);
        uint8_t *next_item_ptr = item_ptr + list->item_size;
        size_t trailing_items = (length - index) - 1;
        size_t trailing_bytes = trailing_items * list->item_size;
        memmove(item_ptr, next_item_ptr, trailing_bytes);

        aws_array_list_pop_back(list);
    }

    AWS_POSTCONDITION(aws_array_list_is_valid(list));
    return AWS_OP_SUCCESS;
}

AWS_STATIC_IMPL
int aws_array_list_back(const struct aws_array_list *AWS_RESTRICT list, void *val) {
    AWS_PRECONDITION(aws_array_list_is_valid(list));
    AWS_PRECONDITION(
        val && AWS_MEM_IS_WRITABLE(val, list->item_size),
        "Input pointer [val] must point writable memory of [list->item_size] bytes.");
    if (aws_array_list_length(list) > 0) {
        size_t last_item_offset = list->item_size * (aws_array_list_length(list) - 1);

        memcpy(val, (void *)((uint8_t *)list->data + last_item_offset), list->item_size);
        AWS_POSTCONDITION(aws_array_list_is_valid(list));
        return AWS_OP_SUCCESS;
    }

    AWS_POSTCONDITION(aws_array_list_is_valid(list));
    return aws_raise_error(AWS_ERROR_LIST_EMPTY);
}

AWS_STATIC_IMPL
int aws_array_list_pop_back(struct aws_array_list *AWS_RESTRICT list) {
    AWS_PRECONDITION(aws_array_list_is_valid(list));
    if (aws_array_list_length(list) > 0) {

        AWS_FATAL_PRECONDITION(list->data);

        size_t last_item_offset = list->item_size * (aws_array_list_length(list) - 1);

        memset((void *)((uint8_t *)list->data + last_item_offset), 0, list->item_size);
        list->length--;
        AWS_POSTCONDITION(aws_array_list_is_valid(list));
        return AWS_OP_SUCCESS;
    }

    AWS_POSTCONDITION(aws_array_list_is_valid(list));
    return aws_raise_error(AWS_ERROR_LIST_EMPTY);
}

AWS_STATIC_IMPL
void aws_array_list_clear(struct aws_array_list *AWS_RESTRICT list) {
    AWS_PRECONDITION(aws_array_list_is_valid(list));
    if (list->data) {
#ifdef DEBUG_BUILD
        memset(list->data, AWS_ARRAY_LIST_DEBUG_FILL, list->current_size);
#endif
        list->length = 0;
    }
    AWS_POSTCONDITION(aws_array_list_is_valid(list));
}

AWS_STATIC_IMPL
void aws_array_list_swap_contents(
    struct aws_array_list *AWS_RESTRICT list_a,
    struct aws_array_list *AWS_RESTRICT list_b) {
    AWS_FATAL_PRECONDITION(list_a->alloc);
    AWS_FATAL_PRECONDITION(list_a->alloc == list_b->alloc);
    AWS_FATAL_PRECONDITION(list_a->item_size == list_b->item_size);
    AWS_FATAL_PRECONDITION(list_a != list_b);
    AWS_PRECONDITION(aws_array_list_is_valid(list_a));
    AWS_PRECONDITION(aws_array_list_is_valid(list_b));

    struct aws_array_list tmp = *list_a;
    *list_a = *list_b;
    *list_b = tmp;
    AWS_POSTCONDITION(aws_array_list_is_valid(list_a));
    AWS_POSTCONDITION(aws_array_list_is_valid(list_b));
}

AWS_STATIC_IMPL
size_t aws_array_list_capacity(const struct aws_array_list *AWS_RESTRICT list) {
    AWS_FATAL_PRECONDITION(list->item_size);
    AWS_PRECONDITION(aws_array_list_is_valid(list));
    size_t capacity = list->current_size / list->item_size;
    AWS_POSTCONDITION(aws_array_list_is_valid(list));
    return capacity;
}

AWS_STATIC_IMPL
size_t aws_array_list_length(const struct aws_array_list *AWS_RESTRICT list) {
    /*
     * This assert teaches clang-tidy and friends that list->data cannot be null in a non-empty
     * list.
     */
    AWS_FATAL_PRECONDITION(!list->length || list->data);
    AWS_PRECONDITION(aws_array_list_is_valid(list));
    size_t len = list->length;
    AWS_POSTCONDITION(aws_array_list_is_valid(list));
    return len;
}

AWS_STATIC_IMPL
int aws_array_list_get_at(const struct aws_array_list *AWS_RESTRICT list, void *val, size_t index) {
    AWS_PRECONDITION(aws_array_list_is_valid(list));
    AWS_PRECONDITION(
        val && AWS_MEM_IS_WRITABLE(val, list->item_size),
        "Input pointer [val] must point writable memory of [list->item_size] bytes.");
    if (aws_array_list_length(list) > index) {
        memcpy(val, (void *)((uint8_t *)list->data + (list->item_size * index)), list->item_size);
        AWS_POSTCONDITION(aws_array_list_is_valid(list));
        return AWS_OP_SUCCESS;
    }
    AWS_POSTCONDITION(aws_array_list_is_valid(list));
    return aws_raise_error(AWS_ERROR_INVALID_INDEX);
}

AWS_STATIC_IMPL
int aws_array_list_get_at_ptr(const struct aws_array_list *AWS_RESTRICT list, void **val, size_t index) {
    AWS_PRECONDITION(aws_array_list_is_valid(list));
    AWS_PRECONDITION(val != NULL);
    if (aws_array_list_length(list) > index) {
        *val = (void *)((uint8_t *)list->data + (list->item_size * index));
        AWS_POSTCONDITION(aws_array_list_is_valid(list));
        return AWS_OP_SUCCESS;
    }
    AWS_POSTCONDITION(aws_array_list_is_valid(list));
    return aws_raise_error(AWS_ERROR_INVALID_INDEX);
}

AWS_STATIC_IMPL
int aws_array_list_calc_necessary_size(struct aws_array_list *AWS_RESTRICT list, size_t index, size_t *necessary_size) {
    AWS_PRECONDITION(aws_array_list_is_valid(list));
    size_t index_inc;
    if (aws_add_size_checked(index, 1, &index_inc)) {
        AWS_POSTCONDITION(aws_array_list_is_valid(list));
        return AWS_OP_ERR;
    }

    if (aws_mul_size_checked(index_inc, list->item_size, necessary_size)) {
        AWS_POSTCONDITION(aws_array_list_is_valid(list));
        return AWS_OP_ERR;
    }
    AWS_POSTCONDITION(aws_array_list_is_valid(list));
    return AWS_OP_SUCCESS;
}

AWS_STATIC_IMPL
int aws_array_list_set_at(struct aws_array_list *AWS_RESTRICT list, const void *val, size_t index) {
    AWS_PRECONDITION(aws_array_list_is_valid(list));
    AWS_PRECONDITION(
        val && AWS_MEM_IS_READABLE(val, list->item_size),
        "Input pointer [val] must point readable memory of [list->item_size] bytes.");

    if (aws_array_list_ensure_capacity(list, index)) {
        AWS_POSTCONDITION(aws_array_list_is_valid(list));
        return AWS_OP_ERR;
    }

    AWS_FATAL_PRECONDITION(list->data);

    memcpy((void *)((uint8_t *)list->data + (list->item_size * index)), val, list->item_size);

    /*
     * This isn't perfect, but its the best I can come up with for detecting
     * length changes.
     */
    if (index >= aws_array_list_length(list)) {
        if (aws_add_size_checked(index, 1, &list->length)) {
            AWS_POSTCONDITION(aws_array_list_is_valid(list));
            return AWS_OP_ERR;
        }
    }

    AWS_POSTCONDITION(aws_array_list_is_valid(list));
    return AWS_OP_SUCCESS;
}

AWS_STATIC_IMPL
void aws_array_list_sort(struct aws_array_list *AWS_RESTRICT list, aws_array_list_comparator_fn *compare_fn) {
    AWS_PRECONDITION(aws_array_list_is_valid(list));
    if (list->data) {
        qsort(list->data, aws_array_list_length(list), list->item_size, compare_fn);
    }
    AWS_POSTCONDITION(aws_array_list_is_valid(list));
}<|MERGE_RESOLUTION|>--- conflicted
+++ resolved
@@ -40,26 +40,12 @@
     size_t initial_item_allocation,
     size_t item_size) {
 
-<<<<<<< HEAD
-    AWS_ERROR_PRECONDITION(list != NULL);
-=======
     AWS_FATAL_PRECONDITION(list != NULL);
     AWS_FATAL_PRECONDITION(alloc != NULL);
     AWS_FATAL_PRECONDITION(item_size > 0);
->>>>>>> 17e2a5a4
-
-    list->current_size = 0;
-    list->item_size = 0;
-    list->length = 0;
-    list->data = NULL;
-    list->alloc = NULL;
-
-<<<<<<< HEAD
-    AWS_ERROR_PRECONDITION(alloc != NULL);
-    AWS_ERROR_PRECONDITION(item_size > 0);
-
-=======
->>>>>>> 17e2a5a4
+
+    AWS_ZERO_STRUCT(*list);
+
     size_t allocation_size;
     if (aws_mul_size_checked(initial_item_allocation, item_size, &allocation_size)) {
         goto error;
@@ -95,17 +81,10 @@
     size_t item_count,
     size_t item_size) {
 
-<<<<<<< HEAD
-    AWS_FATAL_PRECONDITION(list);
-    AWS_FATAL_PRECONDITION(raw_array);
-    AWS_FATAL_PRECONDITION(item_count);
-    AWS_FATAL_PRECONDITION(item_size);
-=======
     AWS_FATAL_PRECONDITION(list != NULL);
     AWS_FATAL_PRECONDITION(raw_array != NULL);
     AWS_FATAL_PRECONDITION(item_count > 0);
     AWS_FATAL_PRECONDITION(item_size > 0);
->>>>>>> 17e2a5a4
 
     list->alloc = NULL;
 
