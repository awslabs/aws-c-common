--- conflicted
+++ resolved
@@ -26,9 +26,6 @@
     struct aws_allocator *alloc,
     size_t initial_item_allocation,
     size_t item_size) {
-<<<<<<< HEAD
-    if (item_size == 0 || list == NULL) {
-=======
 
     list->current_size = 0;
     list->item_size = 0;
@@ -36,8 +33,7 @@
     list->data = NULL;
     list->alloc = NULL;
 
-    if (item_size == 0) {
->>>>>>> 22dd45d4
+    if (item_size == 0 || list == NULL) {
         return aws_raise_error(AWS_ERROR_INVALID_ARGUMENT);
     }
 
@@ -57,12 +53,8 @@
 #endif
         list->current_size = allocation_size;
     }
-<<<<<<< HEAD
-    AWS_FATAL_POSTCONDITION(list->current_size == 0 || list->data);
-=======
     list->item_size = item_size;
     list->alloc = alloc;
->>>>>>> 22dd45d4
 
     AWS_FATAL_POSTCONDITION(list->current_size == 0 || list->data);
     AWS_POSTCONDITION(aws_array_list_is_valid(list));
@@ -75,10 +67,8 @@
     void *raw_array,
     size_t item_count,
     size_t item_size) {
-<<<<<<< HEAD
+
     AWS_FATAL_PRECONDITION(list);
-=======
->>>>>>> 22dd45d4
     AWS_FATAL_PRECONDITION(raw_array);
     AWS_FATAL_PRECONDITION(item_count);
     AWS_FATAL_PRECONDITION(item_size);
