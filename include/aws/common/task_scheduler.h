#ifndef AWS_COMMON_TASK_SCHEDULER_H
#define AWS_COMMON_TASK_SCHEDULER_H

/*
 * Copyright 2010-2018 Amazon.com, Inc. or its affiliates. All Rights Reserved.
 *
 * Licensed under the Apache License, Version 2.0 (the "License").
 * You may not use this file except in compliance with the License.
 * A copy of the License is located at
 *
 *  http://aws.amazon.com/apache2.0
 *
 * or in the "license" file accompanying this file. This file is distributed
 * on an "AS IS" BASIS, WITHOUT WARRANTIES OR CONDITIONS OF ANY KIND, either
 * express or implied. See the License for the specific language governing
 * permissions and limitations under the License.
 */

#include <aws/common/common.h>
#include <aws/common/priority_queue.h>

<<<<<<< HEAD
enum aws_task_status { AWS_TASK_STATUS_RUN_READY, AWS_TASK_STATUS_CANCELED };
=======
typedef enum aws_task_status {
    AWS_TASK_STATUS_RUN_READY,
    AWS_TASK_STATUS_CANCELED,
} aws_task_status;
>>>>>>> 4090d102

/**
 * Pointer to the scheduled function
 */
<<<<<<< HEAD
typedef void(aws_task_fn)(void *arg, enum aws_task_status);
=======
typedef void (*aws_task_fn)(void *arg, aws_task_status);
>>>>>>> 4090d102

/**
 * Monotonic clock function
 */
<<<<<<< HEAD
typedef int(aws_task_scheduler_clock_fn)(uint64_t *);
=======
typedef int (*aws_task_scheduler_clock)(uint64_t *);
>>>>>>> 4090d102

struct aws_task {
    aws_task_fn *fn;
    void *arg;
};

struct aws_task_scheduler {
    struct aws_allocator *alloc;
    struct aws_priority_queue queue;
    aws_task_scheduler_clock_fn *clock;
    uint64_t min_run_time;
};

#ifdef __cplusplus
extern "C" {
#endif

/**
 * Initializes a task scheduler instance with a clock function and an allocator.
 * The recommended clock functions are in <aws/common/clock.h>
 */
AWS_COMMON_API
int aws_task_scheduler_init(
    struct aws_task_scheduler *scheduler,
    struct aws_allocator *alloc,
<<<<<<< HEAD
    aws_task_scheduler_clock_fn *clock);

/**
 * Empties and executes all queued tasks, passing the AWS_TASK_STATUS_CANCELED status to the task function.
 * Cleans up any memory allocated, and prepares the instance for reuse or deletion.
=======
    aws_task_scheduler_clock clock);

/**
 * Empties and executes all queued tasks, passing the AWS_TASK_STATUS_CANCELED
 * status to the task function. Cleans up any memory allocated, and prepares the
 * instance for reuse or deletion.
>>>>>>> 4090d102
 */
AWS_COMMON_API
void aws_task_scheduler_clean_up(struct aws_task_scheduler *scheduler);

/**
<<<<<<< HEAD
 * Gets the next task that is ready for execution. Tasks in the future will not be returned,
 * even if they are the highest priority. next_run_time, if it is not null, and there are any tasks scheduled
 * will be set to the timestamp for the highest priority task. This is a useful hint for setting timeouts on
 * event loops, or thread sleeps. If no tasks are scheduled, this value will be set to 0.
 * If no tasks are ready for execution AWS_ERROR_TASK_SCHEDULER_NO_READY_TASKS error will be raised.
 *
 * If no tasks are scheduled AWS_ERROR_TASK_SCHEDULER_NO_TASKS error will be raised.
 * task is copied.
=======
 * Gets the next task that is ready for execution. Tasks in the future will not
 * be returned, even if they are the highest priority. next_run_time, if it is
 * not null, and there are any tasks scheduled will be set to the timestamp for
 * the highest priority task. This is a useful hint for setting timeouts on
 * event loops, or thread sleeps. If no tasks are scheduled, this value will be
 * set to 0. If no tasks are ready for execution
 * AWS_ERROR_TASK_SCHEDULER_NO_READY_TASKS error will be raised.
 *
 * If no tasks are scheduled AWS_ERROR_TASK_SCHEDULER_NO_TASKS error will be
 * raised. task is copied.
>>>>>>> 4090d102
 */
AWS_COMMON_API
int aws_task_scheduler_next_task(struct aws_task_scheduler *scheduler, struct aws_task *task, uint64_t *next_run_time);

/**
 * Schedules a task to run immediately. task is copied
 */
AWS_COMMON_API
<<<<<<< HEAD
int aws_task_scheduler_schedule_now(struct aws_task_scheduler *queue, struct aws_task *task);

/**
 * Schedules a task to run at time_to_run units after the current time. task is copied
 */
AWS_COMMON_API
int aws_task_scheduler_schedule_future(struct aws_task_scheduler *queue, struct aws_task *task, uint64_t time_to_run);

/**
 * Sequentially execute all tasks that are ready until either the queue is empty or no ready tasks are available.
 * AWS_TASK_STATUS_RUN_READY will be passed to the task function as the task status.
 *
 * next_task_time is the time in nanoseconds (based on the configured aws_task_scheduler_clock) when the
 * next task will be ready for execution.
 *
 * This function protects against reentrancy by pegging the comparision timestamp before checking the queue,
 * therefore if a task schedules another task, it will not be executed until the next call to this function.
 *
 * Differently than the aws_task_scheduler_next_task() fn, this function will return AWS_OP_SUCCESS even if
 * no tasks are scheduled. AWS_OP_ERR is only returned if an actual error condition occurs (OOM, Clock failure etc...).
 */
AWS_COMMON_API
int aws_task_scheduler_run_all(struct aws_task_scheduler *queue, uint64_t *next_task_time);
=======
int aws_task_scheduler_schedule_now(struct aws_task_scheduler *scheduler, struct aws_task *task);

/**
 * Schedules a task to run at time_to_run units after the current time. task is
 * copied
 */
AWS_COMMON_API
int aws_task_scheduler_schedule_future(
    struct aws_task_scheduler *scheduler,
    struct aws_task *task,
    uint64_t time_to_run);

/**
 * Sequentially execute all tasks that are ready until either the queue is empty
 * or no ready tasks are available. AWS_TASK_STATUS_RUN_READY will be passed to
 * the task function as the task status.
 *
 * next_task_time is the time in nanoseconds (based on the configured
 * aws_task_scheduler_clock) when the next task will be ready for execution.
 *
 * This function protects against reentrancy by pegging the comparision
 * timestamp before checking the queue, therefore if a task schedules another
 * task, it will not be executed until the next call to this function.
 *
 * Differently than the aws_task_scheduler_next_task() fn, this function will
 * return AWS_OP_SUCCESS even if no tasks are scheduled. AWS_OP_ERR is only
 * returned if an actual error condition occurs (OOM, Clock failure etc...).
 */
AWS_COMMON_API
int aws_task_scheduler_run_all(struct aws_task_scheduler *scheduler, uint64_t *next_task_time);
>>>>>>> 4090d102

#ifdef __cplusplus
}
#endif

#endif /* AWS_COMMON_TASK_SCHEDULER_H */<|MERGE_RESOLUTION|>--- conflicted
+++ resolved
@@ -19,32 +19,20 @@
 #include <aws/common/common.h>
 #include <aws/common/priority_queue.h>
 
-<<<<<<< HEAD
-enum aws_task_status { AWS_TASK_STATUS_RUN_READY, AWS_TASK_STATUS_CANCELED };
-=======
 typedef enum aws_task_status {
     AWS_TASK_STATUS_RUN_READY,
     AWS_TASK_STATUS_CANCELED,
 } aws_task_status;
->>>>>>> 4090d102
 
 /**
  * Pointer to the scheduled function
  */
-<<<<<<< HEAD
 typedef void(aws_task_fn)(void *arg, enum aws_task_status);
-=======
-typedef void (*aws_task_fn)(void *arg, aws_task_status);
->>>>>>> 4090d102
 
 /**
  * Monotonic clock function
  */
-<<<<<<< HEAD
 typedef int(aws_task_scheduler_clock_fn)(uint64_t *);
-=======
-typedef int (*aws_task_scheduler_clock)(uint64_t *);
->>>>>>> 4090d102
 
 struct aws_task {
     aws_task_fn *fn;
@@ -70,26 +58,16 @@
 int aws_task_scheduler_init(
     struct aws_task_scheduler *scheduler,
     struct aws_allocator *alloc,
-<<<<<<< HEAD
     aws_task_scheduler_clock_fn *clock);
 
 /**
  * Empties and executes all queued tasks, passing the AWS_TASK_STATUS_CANCELED status to the task function.
  * Cleans up any memory allocated, and prepares the instance for reuse or deletion.
-=======
-    aws_task_scheduler_clock clock);
-
-/**
- * Empties and executes all queued tasks, passing the AWS_TASK_STATUS_CANCELED
- * status to the task function. Cleans up any memory allocated, and prepares the
- * instance for reuse or deletion.
->>>>>>> 4090d102
  */
 AWS_COMMON_API
 void aws_task_scheduler_clean_up(struct aws_task_scheduler *scheduler);
 
 /**
-<<<<<<< HEAD
  * Gets the next task that is ready for execution. Tasks in the future will not be returned,
  * even if they are the highest priority. next_run_time, if it is not null, and there are any tasks scheduled
  * will be set to the timestamp for the highest priority task. This is a useful hint for setting timeouts on
@@ -98,18 +76,6 @@
  *
  * If no tasks are scheduled AWS_ERROR_TASK_SCHEDULER_NO_TASKS error will be raised.
  * task is copied.
-=======
- * Gets the next task that is ready for execution. Tasks in the future will not
- * be returned, even if they are the highest priority. next_run_time, if it is
- * not null, and there are any tasks scheduled will be set to the timestamp for
- * the highest priority task. This is a useful hint for setting timeouts on
- * event loops, or thread sleeps. If no tasks are scheduled, this value will be
- * set to 0. If no tasks are ready for execution
- * AWS_ERROR_TASK_SCHEDULER_NO_READY_TASKS error will be raised.
- *
- * If no tasks are scheduled AWS_ERROR_TASK_SCHEDULER_NO_TASKS error will be
- * raised. task is copied.
->>>>>>> 4090d102
  */
 AWS_COMMON_API
 int aws_task_scheduler_next_task(struct aws_task_scheduler *scheduler, struct aws_task *task, uint64_t *next_run_time);
@@ -118,7 +84,6 @@
  * Schedules a task to run immediately. task is copied
  */
 AWS_COMMON_API
-<<<<<<< HEAD
 int aws_task_scheduler_schedule_now(struct aws_task_scheduler *queue, struct aws_task *task);
 
 /**
@@ -142,38 +107,6 @@
  */
 AWS_COMMON_API
 int aws_task_scheduler_run_all(struct aws_task_scheduler *queue, uint64_t *next_task_time);
-=======
-int aws_task_scheduler_schedule_now(struct aws_task_scheduler *scheduler, struct aws_task *task);
-
-/**
- * Schedules a task to run at time_to_run units after the current time. task is
- * copied
- */
-AWS_COMMON_API
-int aws_task_scheduler_schedule_future(
-    struct aws_task_scheduler *scheduler,
-    struct aws_task *task,
-    uint64_t time_to_run);
-
-/**
- * Sequentially execute all tasks that are ready until either the queue is empty
- * or no ready tasks are available. AWS_TASK_STATUS_RUN_READY will be passed to
- * the task function as the task status.
- *
- * next_task_time is the time in nanoseconds (based on the configured
- * aws_task_scheduler_clock) when the next task will be ready for execution.
- *
- * This function protects against reentrancy by pegging the comparision
- * timestamp before checking the queue, therefore if a task schedules another
- * task, it will not be executed until the next call to this function.
- *
- * Differently than the aws_task_scheduler_next_task() fn, this function will
- * return AWS_OP_SUCCESS even if no tasks are scheduled. AWS_OP_ERR is only
- * returned if an actual error condition occurs (OOM, Clock failure etc...).
- */
-AWS_COMMON_API
-int aws_task_scheduler_run_all(struct aws_task_scheduler *scheduler, uint64_t *next_task_time);
->>>>>>> 4090d102
 
 #ifdef __cplusplus
 }
