#ifndef AWS_COMMON_ASSERT_H
#define AWS_COMMON_ASSERT_H

/*
 * Copyright 2010-2018 Amazon.com, Inc. or its affiliates. All Rights Reserved.
 *
 * Licensed under the Apache License, Version 2.0 (the "License").
 * You may not use this file except in compliance with the License.
 * A copy of the License is located at
 *
 *  http://aws.amazon.com/apache2.0
 *
 * or in the "license" file accompanying this file. This file is distributed
 * on an "AS IS" BASIS, WITHOUT WARRANTIES OR CONDITIONS OF ANY KIND, either
 * express or implied. See the License for the specific language governing
 * permissions and limitations under the License.
 */

#include <aws/common/exports.h>
#include <aws/common/macros.h>
#include <stdio.h>

AWS_EXTERN_C_BEGIN

AWS_COMMON_API
AWS_DECLSPEC_NORETURN
void aws_fatal_assert(const char *cond_str, const char *file, int line) AWS_ATTRIBUTE_NORETURN;

AWS_COMMON_API
void aws_debug_break(void);

/**
 * Print a backtrace from either the current stack, or (if provided) the current exception/signal
 *  call_site_data is siginfo_t* on POSIX, and LPEXCEPTION_POINTERS on Windows, and can be null
 */
AWS_COMMON_API
void aws_backtrace_print(FILE *fp, void *call_site_data);

AWS_EXTERN_C_END

#if defined(CBMC) || __clang_analyzer__
#    define AWS_FATAL_ASSERT(cond)                                                                                     \
        if (!(cond)) {                                                                                                 \
            abort();                                                                                                   \
        }
#else
#    if defined(_MSC_VER)
#        define AWS_FATAL_ASSERT(cond)                                                                                 \
            __pragma(warning(push)) __pragma(warning(disable : 4127)) /* conditional expression is constant */         \
                if (!(cond)) {                                                                                         \
                aws_fatal_assert(#cond, __FILE__, __LINE__);                                                           \
            }                                                                                                          \
            __pragma(warning(pop))
#    else
#        define AWS_FATAL_ASSERT(cond)                                                                                 \
            if (!(cond)) {                                                                                             \
                aws_fatal_assert(#cond, __FILE__, __LINE__);                                                           \
            }
#    endif /* defined(_MSC_VER) */
#endif     /* defined(CBMC) || __clang_analyzer__ */

#if defined(CBMC)
#    include <assert.h>
#    define AWS_ASSERT(cond) assert(cond)
#elif defined(DEBUG_BUILD) || __clang_analyzer__
#    define AWS_ASSERT(cond) AWS_FATAL_ASSERT(cond)
#else
#    define AWS_ASSERT(cond)
#endif /*  defined(CBMC) */

/**
 * Define function contracts.
 * When the code is being verified using CBMC these contracts are formally verified;
 * When the code is built in debug mode, they are checked as much as possible using assertions
 * When the code is built in production mode, non-fatal contracts are not checked.
 * Violations of the function contracts are undefined behaviour.
 */
#ifdef CBMC
<<<<<<< HEAD
#    define AWS_PRECONDITION_2(cond, explanation) __CPROVER_precondition((cond), (explanation))
#    define AWS_PRECONDITION_1(cond) __CPROVER_precondition((cond), #    cond " check failed")
#    define AWS_FATAL_PRECONDITION_2(cond, explanation) __CPROVER_precondition((cond), (explanation))
#    define AWS_FATAL_PRECONDITION_1(cond) __CPROVER_precondition((cond), #    cond " check failed")
#    define AWS_POSTCONDITION_2(cond, explanation) __CPROVER_assert((cond), (explanation))
#    define AWS_POSTCONDITION_1(cond) __CPROVER_assert((cond), #    cond " check failed")
#    define AWS_FATAL_POSTCONDITION_2(cond, explanation) __CPROVER_assert((cond), (explanation))
#    define AWS_FATAL_POSTCONDITION_1(cond) __CPROVER_assert((cond), #    cond " check failed")
#    define AWS_MEM_IS_READABLE(base, len) __CPROVER_r_ok((base), (len))
#    define AWS_MEM_IS_WRITABLE(base, len) __CPROVER_w_ok((base), (len))
#else
#    define AWS_PRECONDITION_2(cond, expl) AWS_ASSERT(cond)
#    define AWS_PRECONDITION_1(cond) AWS_ASSERT(cond)
#    define AWS_FATAL_PRECONDITION_2(cond, expl) AWS_FATAL_ASSERT(cond)
#    define AWS_FATAL_PRECONDITION_1(cond) AWS_FATAL_ASSERT(cond)
#    define AWS_POSTCONDITION_2(cond, expl) AWS_ASSERT(cond)
#    define AWS_POSTCONDITION_1(cond) AWS_ASSERT(cond)
#    define AWS_FATAL_POSTCONDITION_2(cond, expl) AWS_FATAL_ASSERT(cond)
#    define AWS_FATAL_POSTCONDITION_1(cond) AWS_FATAL_ASSERT(cond)

=======
#    define AWS_PRECONDITION2(cond, explanation) __CPROVER_precondition((cond), (explanation))
#    define AWS_PRECONDITION1(cond) __CPROVER_precondition((cond), #    cond " check failed")
#    define AWS_POSTCONDITION2(cond, explanation) __CPROVER_assert((cond), (explanation))
#    define AWS_POSTCONDITION1(cond) __CPROVER_assert((cond), #    cond " check failed")
#    define AWS_MEM_IS_READABLE(base, len) __CPROVER_r_ok((base), (len))
#    define AWS_MEM_IS_WRITABLE(base, len) __CPROVER_w_ok((base), (len))
#else
#    define AWS_PRECONDITION2(cond, expl) AWS_ASSERT(cond)
#    define AWS_PRECONDITION1(cond) AWS_ASSERT(cond)
#    define AWS_POSTCONDITION2(cond, expl) AWS_ASSERT(cond)
#    define AWS_POSTCONDITION1(cond) AWS_ASSERT(cond)
>>>>>>> 104b6d17
/* the C runtime does not give a way to check these properties,
 * but we can at least check that the pointer is valid */
#    define AWS_MEM_IS_READABLE(base, len) (((len) == 0) || (base))
#    define AWS_MEM_IS_WRITABLE(base, len) (((len) == 0) || (base))
#endif /* CBMC */

#define AWS_RETURN_ERROR_IF_IMPL(type, cond, err, explanation)                                                         \
    do {                                                                                                               \
        if (!(cond)) {                                                                                                 \
            return aws_raise_error(err);                                                                               \
        }                                                                                                              \
    } while (0)

#define AWS_RETURN_ERROR_IF3(cond, err, explanation) AWS_RETURN_ERROR_IF_IMPL("InternalCheck", cond, err, explanation)
#define AWS_RETURN_ERROR_IF2(cond, err) AWS_RETURN_ERROR_IF3(cond, err, #cond " check failed")
#define AWS_RETURN_ERROR_IF(...) CALL_OVERLOAD(AWS_RETURN_ERROR_IF, __VA_ARGS__)

#define AWS_ERROR_PRECONDITION3(cond, err, explanation) AWS_RETURN_ERROR_IF_IMPL("Precondition", cond, err, explanation)
#define AWS_ERROR_PRECONDITION2(cond, err) AWS_ERROR_PRECONDITION3(cond, err, #cond " check failed")
#define AWS_ERROR_PRECONDITION1(cond) AWS_ERROR_PRECONDITION2(cond, AWS_ERROR_INVALID_ARGUMENT)

#define AWS_ERROR_POSTCONDITION3(cond, err, explanation)                                                               \
    AWS_RETURN_ERROR_IF_IMPL("Postcondition", cond, err, explanation)
#define AWS_ERROR_POSTCONDITION2(cond, err) AWS_ERROR_POSTCONDITION3(cond, err, #cond " check failed")
#define AWS_ERROR_POSTCONDITION1(cond) AWS_ERROR_POSTCONDITION2(cond, AWS_ERROR_INVALID_ARGUMENT)

// The UNUSED is used to silence the complains of GCC for zero arguments in variadic macro
<<<<<<< HEAD
#define AWS_PRECONDITION(...) GET_MACRO(__VA_ARGS__, AWS_PRECONDITION_2, AWS_PRECONDITION_1, UNUSED)(__VA_ARGS__)
#define AWS_FATAL_PRECONDITION(...)                                                                                    \
    GET_MACRO(__VA_ARGS__, AWS_FATAL_PRECONDITION_2, AWS_FATAL_PRECONDITION_1, UNUSED)(__VA_ARGS__)
#define AWS_POSTCONDITION(...) GET_MACRO(__VA_ARGS__, AWS_POSTCONDITION_2, AWS_POSTCONDITION_1, UNUSED)(__VA_ARGS__)
#define AWS_FATAL_POSTCONDITION(...)                                                                                   \
    GET_MACRO(__VA_ARGS__, AWS_FATAL_POSTCONDITION_2, AWS_FATAL_POSTCONDITION_1, UNUSED)(__VA_ARGS__)
=======
#define AWS_PRECONDITION(...) CALL_OVERLOAD(AWS_PRECONDITION, __VA_ARGS__)
#define AWS_POSTCONDITION(...) CALL_OVERLOAD(AWS_POSTCONDITION, __VA_ARGS__)
#define AWS_ERROR_PRECONDITION(...) CALL_OVERLOAD(AWS_ERROR_PRECONDITION, __VA_ARGS__)
#define AWS_ERROR_POSTCONDITION(...) CALL_OVERLOAD(AWS_ERROR_PRECONDITION, __VA_ARGS__)
>>>>>>> 104b6d17

#define AWS_OBJECT_PTR_IS_READABLE(ptr) AWS_MEM_IS_READABLE((ptr), sizeof(*ptr))
#define AWS_OBJECT_PTR_IS_WRITABLE(ptr) AWS_MEM_IS_WRITABLE((ptr), sizeof(*ptr))

#endif /* AWS_COMMON_ASSERT_INL */<|MERGE_RESOLUTION|>--- conflicted
+++ resolved
@@ -76,40 +76,26 @@
  * Violations of the function contracts are undefined behaviour.
  */
 #ifdef CBMC
-<<<<<<< HEAD
-#    define AWS_PRECONDITION_2(cond, explanation) __CPROVER_precondition((cond), (explanation))
-#    define AWS_PRECONDITION_1(cond) __CPROVER_precondition((cond), #    cond " check failed")
-#    define AWS_FATAL_PRECONDITION_2(cond, explanation) __CPROVER_precondition((cond), (explanation))
-#    define AWS_FATAL_PRECONDITION_1(cond) __CPROVER_precondition((cond), #    cond " check failed")
-#    define AWS_POSTCONDITION_2(cond, explanation) __CPROVER_assert((cond), (explanation))
-#    define AWS_POSTCONDITION_1(cond) __CPROVER_assert((cond), #    cond " check failed")
-#    define AWS_FATAL_POSTCONDITION_2(cond, explanation) __CPROVER_assert((cond), (explanation))
-#    define AWS_FATAL_POSTCONDITION_1(cond) __CPROVER_assert((cond), #    cond " check failed")
-#    define AWS_MEM_IS_READABLE(base, len) __CPROVER_r_ok((base), (len))
-#    define AWS_MEM_IS_WRITABLE(base, len) __CPROVER_w_ok((base), (len))
-#else
-#    define AWS_PRECONDITION_2(cond, expl) AWS_ASSERT(cond)
-#    define AWS_PRECONDITION_1(cond) AWS_ASSERT(cond)
-#    define AWS_FATAL_PRECONDITION_2(cond, expl) AWS_FATAL_ASSERT(cond)
-#    define AWS_FATAL_PRECONDITION_1(cond) AWS_FATAL_ASSERT(cond)
-#    define AWS_POSTCONDITION_2(cond, expl) AWS_ASSERT(cond)
-#    define AWS_POSTCONDITION_1(cond) AWS_ASSERT(cond)
-#    define AWS_FATAL_POSTCONDITION_2(cond, expl) AWS_FATAL_ASSERT(cond)
-#    define AWS_FATAL_POSTCONDITION_1(cond) AWS_FATAL_ASSERT(cond)
-
-=======
 #    define AWS_PRECONDITION2(cond, explanation) __CPROVER_precondition((cond), (explanation))
 #    define AWS_PRECONDITION1(cond) __CPROVER_precondition((cond), #    cond " check failed")
+#    define AWS_FATAL_PRECONDITION2(cond, explanation) __CPROVER_precondition((cond), (explanation))
+#    define AWS_FATAL_PRECONDITION1(cond) __CPROVER_precondition((cond), #    cond " check failed")
 #    define AWS_POSTCONDITION2(cond, explanation) __CPROVER_assert((cond), (explanation))
 #    define AWS_POSTCONDITION1(cond) __CPROVER_assert((cond), #    cond " check failed")
+#    define AWS_FATAL_POSTCONDITION2(cond, explanation) __CPROVER_assert((cond), (explanation))
+#    define AWS_FATAL_POSTCONDITION1(cond) __CPROVER_assert((cond), #    cond " check failed")
 #    define AWS_MEM_IS_READABLE(base, len) __CPROVER_r_ok((base), (len))
 #    define AWS_MEM_IS_WRITABLE(base, len) __CPROVER_w_ok((base), (len))
 #else
 #    define AWS_PRECONDITION2(cond, expl) AWS_ASSERT(cond)
 #    define AWS_PRECONDITION1(cond) AWS_ASSERT(cond)
+#    define AWS_FATAL_PRECONDITION2(cond, expl) AWS_FATAL_ASSERT(cond)
+#    define AWS_FATAL_PRECONDITION1(cond) AWS_FATAL_ASSERT(cond)
 #    define AWS_POSTCONDITION2(cond, expl) AWS_ASSERT(cond)
 #    define AWS_POSTCONDITION1(cond) AWS_ASSERT(cond)
->>>>>>> 104b6d17
+#    define AWS_FATAL_POSTCONDITION2(cond, expl) AWS_FATAL_ASSERT(cond)
+#    define AWS_FATAL_POSTCONDITION1(cond) AWS_FATAL_ASSERT(cond)
+
 /* the C runtime does not give a way to check these properties,
  * but we can at least check that the pointer is valid */
 #    define AWS_MEM_IS_READABLE(base, len) (((len) == 0) || (base))
@@ -137,19 +123,12 @@
 #define AWS_ERROR_POSTCONDITION1(cond) AWS_ERROR_POSTCONDITION2(cond, AWS_ERROR_INVALID_ARGUMENT)
 
 // The UNUSED is used to silence the complains of GCC for zero arguments in variadic macro
-<<<<<<< HEAD
-#define AWS_PRECONDITION(...) GET_MACRO(__VA_ARGS__, AWS_PRECONDITION_2, AWS_PRECONDITION_1, UNUSED)(__VA_ARGS__)
-#define AWS_FATAL_PRECONDITION(...)                                                                                    \
-    GET_MACRO(__VA_ARGS__, AWS_FATAL_PRECONDITION_2, AWS_FATAL_PRECONDITION_1, UNUSED)(__VA_ARGS__)
-#define AWS_POSTCONDITION(...) GET_MACRO(__VA_ARGS__, AWS_POSTCONDITION_2, AWS_POSTCONDITION_1, UNUSED)(__VA_ARGS__)
-#define AWS_FATAL_POSTCONDITION(...)                                                                                   \
-    GET_MACRO(__VA_ARGS__, AWS_FATAL_POSTCONDITION_2, AWS_FATAL_POSTCONDITION_1, UNUSED)(__VA_ARGS__)
-=======
 #define AWS_PRECONDITION(...) CALL_OVERLOAD(AWS_PRECONDITION, __VA_ARGS__)
+#define AWS_FATAL_PRECONDITION(...) CALL_OVERLOAD(AWS_FATAL_PRECONDITION, __VA_ARGS__)
 #define AWS_POSTCONDITION(...) CALL_OVERLOAD(AWS_POSTCONDITION, __VA_ARGS__)
+#define AWS_FATAL_POSTCONDITION(...) CALL_OVERLOAD(AWS_FATAL_POSTCONDITION, __VA_ARGS__)
 #define AWS_ERROR_PRECONDITION(...) CALL_OVERLOAD(AWS_ERROR_PRECONDITION, __VA_ARGS__)
 #define AWS_ERROR_POSTCONDITION(...) CALL_OVERLOAD(AWS_ERROR_PRECONDITION, __VA_ARGS__)
->>>>>>> 104b6d17
 
 #define AWS_OBJECT_PTR_IS_READABLE(ptr) AWS_MEM_IS_READABLE((ptr), sizeof(*ptr))
 #define AWS_OBJECT_PTR_IS_WRITABLE(ptr) AWS_MEM_IS_WRITABLE((ptr), sizeof(*ptr))
