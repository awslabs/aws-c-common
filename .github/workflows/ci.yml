--- conflicted
+++ resolved
@@ -154,13 +154,8 @@
         python -c "from urllib.request import urlretrieve; urlretrieve('${{ env.BUILDER_HOST }}/${{ env.BUILDER_SOURCE }}/${{ env.BUILDER_VERSION }}/builder.pyz?run=${{ env.RUN }}', 'builder.pyz')"
         python builder.pyz build -p ${{ env.PACKAGE_NAME }} --target windows-${{ matrix.arch }} --compiler msvc-17
 
-<<<<<<< HEAD
-    windows-vc17:
-    runs-on: windows-2022 # latest
-=======
   windows-vc16:
     runs-on: windows-2025 # latest
->>>>>>> f38065f2
     strategy:
       matrix:
         arch: [x86, x64]
@@ -172,11 +167,7 @@
     - name: Build ${{ env.PACKAGE_NAME }} + consumers
       run: |
         python -c "from urllib.request import urlretrieve; urlretrieve('${{ env.BUILDER_HOST }}/${{ env.BUILDER_SOURCE }}/${{ env.BUILDER_VERSION }}/builder.pyz?run=${{ env.RUN }}', 'builder.pyz')"
-<<<<<<< HEAD
-        python builder.pyz build -p ${{ env.PACKAGE_NAME }} --target windows-${{ matrix.arch }} --compiler msvc-17
-=======
         python builder.pyz build -p ${{ env.PACKAGE_NAME }} --target windows-${{ matrix.arch }} --compiler msvc-16
->>>>>>> f38065f2
 
   windows-shared-libs:
     runs-on: windows-2025 # latest
