/*
 * Copyright 2010-2018 Amazon.com, Inc. or its affiliates. All Rights Reserved.
 *
 * Licensed under the Apache License, Version 2.0 (the "License").
 * You may not use this file except in compliance with the License.
 * A copy of the License is located at
 *
 *  http://aws.amazon.com/apache2.0
 *
 * or in the "license" file accompanying this file. This file is distributed
 * on an "AS IS" BASIS, WITHOUT WARRANTIES OR CONDITIONS OF ANY KIND, either
 * express or implied. See the License for the specific language governing
 * permissions and limitations under the License.
 */

#include <aws/common/system_info.h>

#include <aws/testing/aws_test_harness.h>

static int s_test_cpu_count_at_least_works_superficially_fn(struct aws_allocator *allocator, void *ctx) {
    (void)allocator;
    (void)ctx;

    size_t processor_count = aws_system_info_processor_count();
    /* I think this is a fairly reasonable assumption given the circumstances
     * (you know this test is part of a program
     * that must be running on at least one core).... */
    ASSERT_TRUE(processor_count > 0);

    return 0;
}

AWS_TEST_CASE(test_cpu_count_at_least_works_superficially, s_test_cpu_count_at_least_works_superficially_fn)

#if defined(_WIN32)
#    include <io.h>
#endif

static int s_test_stack_trace_decoding(struct aws_allocator *allocator, void *ctx) {
    (void)ctx;
    char tmp_filename[] = "backtraceXXXXXX";
    FILE *tmp_file = NULL;

#if defined(_WIN32)
    errno_t tmp_err = _mktemp_s(tmp_filename, sizeof(tmp_filename));
    ASSERT_INT_EQUALS(0, tmp_err);
    errno_t open = fopen_s(&tmp_file, tmp_filename, "w+");
    ASSERT_INT_EQUALS(0, open);
#else
    int tmp_fileno = mkstemp(tmp_filename);
    ASSERT_TRUE(tmp_fileno > -1);
    tmp_file = fdopen(tmp_fileno, "r+");
#endif
    ASSERT_NOT_NULL(tmp_file);

<<<<<<< HEAD
    int line = 0; /* captured on next line to match call site */
    aws_backtrace_print(tmp_file, (line = __LINE__, NULL));
    (void)line;
=======
    int line = 0; /* captured on line of aws_backtrace_print call to match call site */
    (void)line;   /* may not be used if debug info is unavailable */
    aws_backtrace_print(tmp_file, (line = __LINE__, NULL)); /* NOLINT */
>>>>>>> cd34ec7f
    fflush(tmp_file);

    fseek(tmp_file, 0L, SEEK_END);
    long file_size = ftell(tmp_file);
    fseek(tmp_file, 0L, SEEK_SET);
    char *buffer = aws_mem_acquire(allocator, file_size + 1);
    ASSERT_NOT_NULL(buffer);
    ASSERT_INT_EQUALS(file_size, fread(buffer, 1, file_size, tmp_file));
    fclose(tmp_file);
    buffer[file_size] = 0;

#if defined(AWS_HAVE_EXECINFO)
    /* ensure that this file/function is found */
    char *file = __FILE__;
    char *next = NULL;
    /* strip path info, just filename will be found */
    while ((next = strstr(file, "/"))) {
        file = next + 1;
    }

    ASSERT_NOT_NULL(strstr(buffer, __func__));
#    if !defined(__APPLE__) /* apple doesn't always find file info */
    ASSERT_NOT_NULL(strstr(buffer, file));

    /* if this is not a debug build, there may not be symbols, so the test cannot
     * verify if a best effort was made */
#        if defined(DEBUG_BUILD)
    /* check for the call site of aws_backtrace_print. Note that line numbers are off by one
     * in both directions depending on compiler, so we check a range around the call site __LINE__
     * The line number can also be ? on old compilers
     */
    char fileline[4096];
    bool found_file_line = false;
    for (int lineno = line - 1; lineno <= line + 1; ++lineno) {
        snprintf(fileline, sizeof(fileline), "%s:%d", file, lineno);
        found_file_line |= strstr(buffer, fileline) != NULL;
    }
    if (!found_file_line) {
        snprintf(fileline, sizeof(fileline), "%s:?", file);
        found_file_line = strstr(buffer, fileline) != NULL;
    }

    ASSERT_TRUE(found_file_line);
#        endif
#    endif /* __APPLE__ */
#endif

    aws_mem_release(allocator, buffer);
    return 0;
}

AWS_TEST_CASE(test_stack_trace_decoding, s_test_stack_trace_decoding);<|MERGE_RESOLUTION|>--- conflicted
+++ resolved
@@ -53,15 +53,9 @@
 #endif
     ASSERT_NOT_NULL(tmp_file);
 
-<<<<<<< HEAD
-    int line = 0; /* captured on next line to match call site */
-    aws_backtrace_print(tmp_file, (line = __LINE__, NULL));
-    (void)line;
-=======
     int line = 0; /* captured on line of aws_backtrace_print call to match call site */
     (void)line;   /* may not be used if debug info is unavailable */
     aws_backtrace_print(tmp_file, (line = __LINE__, NULL)); /* NOLINT */
->>>>>>> cd34ec7f
     fflush(tmp_file);
 
     fseek(tmp_file, 0L, SEEK_END);
