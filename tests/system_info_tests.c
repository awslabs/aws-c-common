--- conflicted
+++ resolved
@@ -14,18 +14,13 @@
  */
 
 #include <aws/common/system_info.h>
+
 #include <aws/testing/aws_test_harness.h>
 
-<<<<<<< HEAD
 static int s_test_cpu_count_at_least_works_superficially_fn(struct aws_allocator *allocator, void *ctx) {
-=======
-#include <aws/testing/aws_test_harness.h>
-
-static int test_cpu_count_at_least_works_superficially_fn(struct aws_allocator *allocator, void *ctx) {
     (void)allocator;
     (void)ctx;
 
->>>>>>> 4090d102
     size_t processor_count = aws_system_info_processor_count();
     /* I think this is a fairly reasonable assumption given the circumstances
      * (you know this test is part of a program
