/*
 * Copyright 2010-2018 Amazon.com, Inc. or its affiliates. All Rights Reserved.
 *
 * Licensed under the Apache License, Version 2.0 (the "License").
 * You may not use this file except in compliance with the License.
 * A copy of the License is located at
 *
 *  http://aws.amazon.com/apache2.0
 *
 * or in the "license" file accompanying this file. This file is distributed
 * on an "AS IS" BASIS, WITHOUT WARRANTIES OR CONDITIONS OF ANY KIND, either
 * express or implied. See the License for the specific language governing
 * permissions and limitations under the License.
 */

#include <aws/common/clock.h>

#include <aws/common/thread.h>
#include <aws/testing/aws_test_harness.h>

<<<<<<< HEAD
static int s_test_high_res_clock_increments(struct aws_allocator *allocator, void *ctx) {
=======
static int test_high_res_clock_increments(struct aws_allocator *allocator, void *ctx) {
    (void)allocator;
    (void)ctx;

>>>>>>> 4090d102
    uint64_t ticks = 0, prev = 0;

    for (unsigned i = 0; i < 100; ++i) {
        ASSERT_SUCCESS(
            aws_high_res_clock_get_ticks(&ticks), "High res get ticks failed with error %d", aws_last_error());
        ASSERT_TRUE(
            ticks >= prev,
<<<<<<< HEAD
            "Next get ticks should have been greater than or equal to previous. previous %llu current %llu",
=======
            "Next get ticks should have been greater than or equal to "
            "previous. previous %llu current %llu",
>>>>>>> 4090d102
            (long long unsigned int)prev,
            (long long unsigned int)ticks);
        aws_thread_current_sleep(1000000);
        prev = ticks;
    }

    return 0;
}

<<<<<<< HEAD
static int s_test_sys_clock_increments(struct aws_allocator *allocator, void *ctx) {
=======
static int test_sys_clock_increments(struct aws_allocator *allocator, void *ctx) {
    (void)allocator;
    (void)ctx;

>>>>>>> 4090d102
    uint64_t ticks = 0, prev = 0;

    for (unsigned i = 0; i < 100; ++i) {
        ASSERT_SUCCESS(
            aws_sys_clock_get_ticks(&ticks), "Sys clock res get ticks failed with error %d", aws_last_error());
        ASSERT_TRUE(
            ticks >= prev,
<<<<<<< HEAD
            "Next get ticks should have been greater than or equal to previous. previous %llu current %llu",
=======
            "Next get ticks should have been greater than or equal to "
            "previous. previous %llu current %llu",
>>>>>>> 4090d102
            (long long unsigned int)prev,
            (long long unsigned int)ticks);
        aws_thread_current_sleep(1000000);
        prev = ticks;
    }

    return 0;
}

AWS_TEST_CASE(high_res_clock_increments_test, s_test_high_res_clock_increments)
AWS_TEST_CASE(sys_clock_increments_test, s_test_sys_clock_increments)<|MERGE_RESOLUTION|>--- conflicted
+++ resolved
@@ -18,14 +18,10 @@
 #include <aws/common/thread.h>
 #include <aws/testing/aws_test_harness.h>
 
-<<<<<<< HEAD
 static int s_test_high_res_clock_increments(struct aws_allocator *allocator, void *ctx) {
-=======
-static int test_high_res_clock_increments(struct aws_allocator *allocator, void *ctx) {
     (void)allocator;
     (void)ctx;
 
->>>>>>> 4090d102
     uint64_t ticks = 0, prev = 0;
 
     for (unsigned i = 0; i < 100; ++i) {
@@ -33,12 +29,7 @@
             aws_high_res_clock_get_ticks(&ticks), "High res get ticks failed with error %d", aws_last_error());
         ASSERT_TRUE(
             ticks >= prev,
-<<<<<<< HEAD
             "Next get ticks should have been greater than or equal to previous. previous %llu current %llu",
-=======
-            "Next get ticks should have been greater than or equal to "
-            "previous. previous %llu current %llu",
->>>>>>> 4090d102
             (long long unsigned int)prev,
             (long long unsigned int)ticks);
         aws_thread_current_sleep(1000000);
@@ -48,14 +39,10 @@
     return 0;
 }
 
-<<<<<<< HEAD
 static int s_test_sys_clock_increments(struct aws_allocator *allocator, void *ctx) {
-=======
-static int test_sys_clock_increments(struct aws_allocator *allocator, void *ctx) {
     (void)allocator;
     (void)ctx;
 
->>>>>>> 4090d102
     uint64_t ticks = 0, prev = 0;
 
     for (unsigned i = 0; i < 100; ++i) {
@@ -63,12 +50,7 @@
             aws_sys_clock_get_ticks(&ticks), "Sys clock res get ticks failed with error %d", aws_last_error());
         ASSERT_TRUE(
             ticks >= prev,
-<<<<<<< HEAD
             "Next get ticks should have been greater than or equal to previous. previous %llu current %llu",
-=======
-            "Next get ticks should have been greater than or equal to "
-            "previous. previous %llu current %llu",
->>>>>>> 4090d102
             (long long unsigned int)prev,
             (long long unsigned int)ticks);
         aws_thread_current_sleep(1000000);
