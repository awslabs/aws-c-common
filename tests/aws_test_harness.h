--- conflicted
+++ resolved
@@ -16,6 +16,7 @@
 */
 
 #include <aws/common/common.h>
+#include <aws/common/error.h>
 
 #include <stdio.h>
 #include <assert.h>
@@ -87,15 +88,9 @@
 #define ASSERT_TRUE(condition, format, ...) do { if(!(condition)) { FAIL(format, ## __VA_ARGS__); } } while(0)
 #define ASSERT_FALSE(condition, format, ...) do { if(condition) { FAIL(format, ## __VA_ARGS__); } } while(0)
 
-<<<<<<< HEAD
-#define ASSERT_SUCCESS(condition, format, ...) do { if(condition) { FAIL(format, ## __VA_ARGS__); } } while(0)
-#define ASSERT_FAILS(condition, format, ...) do { if(!condition) { FAIL(format, ## __VA_ARGS__); } } while(0)
-#define ASSERT_ERROR(error, condition, format, ...) do { if(condition != AWS_OP_ERR) { FAIL(format, ## __VA_ARGS__); } if(aws_last_error() != error) { FAIL(format, ## __VA_ARGS__); } } while(0)
-=======
 #define ASSERT_SUCCESS(condition, format, ...) do { if(condition != AWS_OP_SUCCESS) { FAIL(format, ## __VA_ARGS__); } } while(0)
 #define ASSERT_FAILS(condition, format, ...) do { if(condition != AWS_OP_ERR) { FAIL(format, ## __VA_ARGS__); } } while(0)
-#define ASSERT_ERROR(error, condition, format, ...) do { if(condition != -1) { FAIL(format, ## __VA_ARGS__); } if(aws_last_error_code() != error) { FAIL(format, ## __VA_ARGS__) } } while(0)
->>>>>>> 7b1ca060
+#define ASSERT_ERROR(error, condition, format, ...) do { if(condition != -1) { FAIL(format, ## __VA_ARGS__); } if(aws_last_error() != error) { FAIL(format, ## __VA_ARGS__); } } while(0)
 #define ASSERT_NULL(ptr, format, ...) do { if(ptr) { FAIL(format, ## __VA_ARGS__); } } while(0)
 #define ASSERT_NOT_NULL(ptr, format, ...) do { if(!ptr) { FAIL(format, ## __VA_ARGS__); } } while(0)
 #define ASSERT_INT_EQUALS(expected, got, message, ...) do { long long a = (long long) (expected); long long b = (long long) (got); \
