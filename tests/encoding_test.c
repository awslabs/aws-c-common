/*
 * Copyright 2010-2018 Amazon.com, Inc. or its affiliates. All Rights Reserved.
 *
 * Licensed under the Apache License, Version 2.0 (the "License").
 * You may not use this file except in compliance with the License.
 * A copy of the License is located at
 *
 *  http://aws.amazon.com/apache2.0
 *
 * or in the "license" file accompanying this file. This file is distributed
 * on an "AS IS" BASIS, WITHOUT WARRANTIES OR CONDITIONS OF ANY KIND, either
 * express or implied. See the License for the specific language governing
 * permissions and limitations under the License.
 */

#include <aws/common/encoding.h>

#include <aws/testing/aws_test_harness.h>

/* Test cases from rfc4648 for Base 16 Encoding */

<<<<<<< HEAD
static int s_run_hex_encoding_test_case(
    struct aws_allocator *alloc,
=======
static int run_hex_encoding_test_case(
    struct aws_allocator *allocator,
>>>>>>> 4090d102
    const char *test_str,
    size_t test_str_size,
    const char *expected,
    size_t expected_size) {
    size_t output_size = 0;

    ASSERT_SUCCESS(
        aws_hex_compute_encoded_len(test_str_size - 1, &output_size),
        "compute hex encoded len failed with error %d",
        aws_last_error());
    ASSERT_INT_EQUALS(expected_size, output_size, "Output size on string should be %d", expected_size);

    struct aws_byte_buf to_encode = aws_byte_buf_from_array((const uint8_t *)test_str, test_str_size - 1);

    struct aws_byte_buf allocation;
    ASSERT_SUCCESS(aws_byte_buf_init(allocator, &allocation, output_size + 2));
    memset(allocation.buffer, 0xdd, allocation.capacity);

    struct aws_byte_buf output = aws_byte_buf_from_array(allocation.buffer + 1, output_size);
    output.len = 0;

    ASSERT_SUCCESS(aws_hex_encode(&to_encode, &output), "encode call should have succeeded");

    ASSERT_BIN_ARRAYS_EQUALS(
        expected, expected_size, output.buffer, output_size, "Encode output should have been %s.", expected);
    ASSERT_INT_EQUALS(output_size, output.len);
    ASSERT_INT_EQUALS(
        (unsigned char)*(allocation.buffer),
        (unsigned char)0xdd,
        "Write should not have occurred before the start of the buffer.");
    ASSERT_INT_EQUALS(
        (unsigned char)*(allocation.buffer + output_size + 1),
        (unsigned char)0xdd,
        "Write should not have occurred after the start of the buffer.");

    ASSERT_SUCCESS(
        aws_hex_compute_decoded_len(expected_size - 1, &output_size),
        "compute hex decoded len failed with error %d",
        aws_last_error());
    memset(allocation.buffer, 0xdd, allocation.capacity);

    ASSERT_INT_EQUALS(test_str_size - 1, output_size, "Output size on string should be %d", test_str_size - 1);

    output.capacity = output_size;
    output.len = 0;
    struct aws_byte_buf expected_buf = aws_byte_buf_from_array((const uint8_t *)expected, expected_size - 1);
    ASSERT_SUCCESS(aws_hex_decode(&expected_buf, &output), "decode call should have succeeded");

    ASSERT_BIN_ARRAYS_EQUALS(
        test_str, test_str_size - 1, output.buffer, output_size, "Decode output should have been %s.", test_str);
    ASSERT_INT_EQUALS(output_size, output.len);
    ASSERT_INT_EQUALS(
        (unsigned char)*(allocation.buffer),
        (unsigned char)0xdd,
        "Write should not have occurred before the start of the buffer.");
    ASSERT_INT_EQUALS(
        (unsigned char)*(allocation.buffer + output_size + 1),
        (unsigned char)0xdd,
        "Write should not have occurred after the start of the buffer.");

    aws_byte_buf_clean_up(&allocation);
    return 0;
}

<<<<<<< HEAD
static int s_hex_encoding_test_case_empty(struct aws_allocator *alloc, void *ctx) {
    char test_data[] = "";
    char expected[] = "";

    return s_run_hex_encoding_test_case(alloc, test_data, sizeof(test_data), expected, sizeof(expected));
=======
static int hex_encoding_test_case_empty(struct aws_allocator *allocator, void *ctx) {
    (void)ctx;

    char test_data[] = "";
    char expected[] = "";

    return run_hex_encoding_test_case(allocator, test_data, sizeof(test_data), expected, sizeof(expected));
>>>>>>> 4090d102
}

AWS_TEST_CASE(hex_encoding_test_case_empty_test, s_hex_encoding_test_case_empty)

<<<<<<< HEAD
static int s_hex_encoding_test_case_f(struct aws_allocator *alloc, void *ctx) {
    char test_data[] = "f";
    char expected[] = "66";

    return s_run_hex_encoding_test_case(alloc, test_data, sizeof(test_data), expected, sizeof(expected));
=======
static int hex_encoding_test_case_f(struct aws_allocator *allocator, void *ctx) {
    (void)ctx;

    char test_data[] = "f";
    char expected[] = "66";

    return run_hex_encoding_test_case(allocator, test_data, sizeof(test_data), expected, sizeof(expected));
>>>>>>> 4090d102
}

AWS_TEST_CASE(hex_encoding_test_case_f_test, s_hex_encoding_test_case_f)

<<<<<<< HEAD
static int s_hex_encoding_test_case_fo(struct aws_allocator *alloc, void *ctx) {
    char test_data[] = "fo";
    char expected[] = "666f";

    return s_run_hex_encoding_test_case(alloc, test_data, sizeof(test_data), expected, sizeof(expected));
}

AWS_TEST_CASE(hex_encoding_test_case_fo_test, s_hex_encoding_test_case_fo)

static int s_hex_encoding_test_case_foo(struct aws_allocator *alloc, void *ctx) {
    char test_data[] = "foo";
    char expected[] = "666f6f";

    return s_run_hex_encoding_test_case(alloc, test_data, sizeof(test_data), expected, sizeof(expected));
=======
static int hex_encoding_test_case_fo(struct aws_allocator *allocator, void *ctx) {
    (void)ctx;

    char test_data[] = "fo";
    char expected[] = "666f";

    return run_hex_encoding_test_case(allocator, test_data, sizeof(test_data), expected, sizeof(expected));
}

AWS_TEST_CASE(hex_encoding_test_case_fo_test, hex_encoding_test_case_fo)

static int hex_encoding_test_case_foo(struct aws_allocator *allocator, void *ctx) {
    (void)ctx;

    char test_data[] = "foo";
    char expected[] = "666f6f";

    return run_hex_encoding_test_case(allocator, test_data, sizeof(test_data), expected, sizeof(expected));
>>>>>>> 4090d102
}

AWS_TEST_CASE(hex_encoding_test_case_foo_test, s_hex_encoding_test_case_foo)

<<<<<<< HEAD
static int s_hex_encoding_test_case_foob(struct aws_allocator *alloc, void *ctx) {
=======
static int hex_encoding_test_case_foob(struct aws_allocator *allocator, void *ctx) {
    (void)ctx;
>>>>>>> 4090d102

    char test_data[] = "foob";
    char expected[] = "666f6f62";

<<<<<<< HEAD
    return s_run_hex_encoding_test_case(alloc, test_data, sizeof(test_data), expected, sizeof(expected));
}

AWS_TEST_CASE(hex_encoding_test_case_foob_test, s_hex_encoding_test_case_foob)

static int s_hex_encoding_test_case_fooba(struct aws_allocator *alloc, void *ctx) {
=======
    return run_hex_encoding_test_case(allocator, test_data, sizeof(test_data), expected, sizeof(expected));
}

AWS_TEST_CASE(hex_encoding_test_case_foob_test, hex_encoding_test_case_foob)

static int hex_encoding_test_case_fooba(struct aws_allocator *allocator, void *ctx) {
    (void)ctx;
>>>>>>> 4090d102

    char test_data[] = "fooba";
    char expected[] = "666f6f6261";

<<<<<<< HEAD
    return s_run_hex_encoding_test_case(alloc, test_data, sizeof(test_data), expected, sizeof(expected));
=======
    return run_hex_encoding_test_case(allocator, test_data, sizeof(test_data), expected, sizeof(expected));
>>>>>>> 4090d102
}

AWS_TEST_CASE(hex_encoding_test_case_fooba_test, s_hex_encoding_test_case_fooba)

<<<<<<< HEAD
static int s_hex_encoding_test_case_foobar(struct aws_allocator *alloc, void *ctx) {
=======
static int hex_encoding_test_case_foobar(struct aws_allocator *allocator, void *ctx) {
    (void)ctx;
>>>>>>> 4090d102

    char test_data[] = "foobar";
    char expected[] = "666f6f626172";

<<<<<<< HEAD
    return s_run_hex_encoding_test_case(alloc, test_data, sizeof(test_data), expected, sizeof(expected));
=======
    return run_hex_encoding_test_case(allocator, test_data, sizeof(test_data), expected, sizeof(expected));
>>>>>>> 4090d102
}

AWS_TEST_CASE(hex_encoding_test_case_foobar_test, s_hex_encoding_test_case_foobar)

<<<<<<< HEAD
static int s_hex_encoding_test_case_missing_leading_zero_fn(struct aws_allocator *alloc, void *ctx) {
=======
static int hex_encoding_test_case_missing_leading_zero_fn(struct aws_allocator *allocator, void *ctx) {
    (void)allocator;
    (void)ctx;
>>>>>>> 4090d102

    uint8_t expected[] = {0x01, 0x02, 0x03, 0x04};
    char test_data[] = "1020304";

    uint8_t output[sizeof(expected)] = {0};

    struct aws_byte_buf test_buf = aws_byte_buf_from_c_str(test_data);
    struct aws_byte_buf output_buf = aws_byte_buf_from_array(output, sizeof(expected));

    ASSERT_SUCCESS(
        aws_hex_decode(&test_buf, &output_buf),
        "Hex decoding failed with "
        "error code %d",
        aws_last_error());

    ASSERT_BIN_ARRAYS_EQUALS(
        expected, sizeof(expected), output, sizeof(output), "Hex decode expected output did not match actual output");

    return 0;
}

AWS_TEST_CASE(hex_encoding_test_case_missing_leading_zero, s_hex_encoding_test_case_missing_leading_zero_fn)

<<<<<<< HEAD
static int s_hex_encoding_invalid_buffer_size_test_fn(struct aws_allocator *alloc, void *ctx) {
=======
static int hex_encoding_invalid_buffer_size_test_fn(struct aws_allocator *allocator, void *ctx) {
    (void)allocator;
    (void)ctx;
>>>>>>> 4090d102

    char test_data[] = "foobar";
    size_t size_too_small = 2;
    uint8_t output[] = {0, 0};

    struct aws_byte_buf test_buf = aws_byte_buf_from_c_str(test_data);
    struct aws_byte_buf output_buf = aws_byte_buf_from_array(output, size_too_small);

    ASSERT_ERROR(
        AWS_ERROR_SHORT_BUFFER,
        aws_hex_encode(&test_buf, &output_buf),
        "Invalid buffer size should have failed with AWS_ERROR_SHORT_BUFFER");

    ASSERT_ERROR(
        AWS_ERROR_SHORT_BUFFER,
        aws_hex_decode(&test_buf, &output_buf),
        "Invalid buffer size should have failed with AWS_ERROR_SHORT_BUFFER");
    return 0;
}

AWS_TEST_CASE(hex_encoding_invalid_buffer_size_test, s_hex_encoding_invalid_buffer_size_test_fn)

<<<<<<< HEAD
static int s_hex_encoding_overflow_test_fn(struct aws_allocator *alloc, void *ctx) {
=======
static int hex_encoding_overflow_test_fn(struct aws_allocator *allocator, void *ctx) {
    (void)allocator;
    (void)ctx;
>>>>>>> 4090d102

    char test_data[] = "foobar";
    /* kill off the last two bits, so the not a multiple of 4 check doesn't
     * trigger first */
    size_t overflow = (SIZE_MAX - 1);
    uint8_t output[] = {0, 0};

    struct aws_byte_buf test_buf = aws_byte_buf_from_array((const uint8_t *)test_data, overflow);
    struct aws_byte_buf output_buf = aws_byte_buf_from_array(output, sizeof(output));

    ASSERT_ERROR(
        AWS_ERROR_OVERFLOW_DETECTED,
        aws_hex_encode(&test_buf, &output_buf),
<<<<<<< HEAD
        "overflow buffer size should have failed with AWS_ERROR_OVERFLOW_DETECTED");
=======
        "overflow buffer size should have failed with "
        "AWS_ERROR_OVERFLOW_DETECTED");
>>>>>>> 4090d102
    return 0;
}

AWS_TEST_CASE(hex_encoding_overflow_test, s_hex_encoding_overflow_test_fn)

<<<<<<< HEAD
static int s_hex_encoding_invalid_string_test_fn(struct aws_allocator *alloc, void *ctx) {
=======
static int hex_encoding_invalid_string_test_fn(struct aws_allocator *allocator, void *ctx) {
    (void)allocator;
    (void)ctx;
>>>>>>> 4090d102

    char bad_input[] = "666f6f6x6172";
    uint8_t output[sizeof(bad_input)] = {0};

    struct aws_byte_buf bad_buf = aws_byte_buf_from_c_str(bad_input);
    struct aws_byte_buf output_buf = aws_byte_buf_from_array(output, sizeof(output));

    ASSERT_ERROR(
        AWS_ERROR_INVALID_HEX_STR,
        aws_hex_decode(&bad_buf, &output_buf),
        "An invalid string should have failed with AWS_ERROR_INVALID_HEX_STR");
    return 0;
}

AWS_TEST_CASE(hex_encoding_invalid_string_test, s_hex_encoding_invalid_string_test_fn)

/*base64 encoding test cases */
<<<<<<< HEAD
static int s_run_base64_encoding_test_case(
    struct aws_allocator *alloc,
=======
static int run_base64_encoding_test_case(
    struct aws_allocator *allocator,
>>>>>>> 4090d102
    const char *test_str,
    size_t test_str_size,
    const char *expected,
    size_t expected_size) {
    size_t output_size = 0;

    /* Part 1: encoding */
    ASSERT_SUCCESS(
        aws_base64_compute_encoded_len(test_str_size, &output_size),
        "Compute base64 encoded length failed with %d",
        aws_last_error());
    ASSERT_INT_EQUALS(expected_size, output_size, "Output size on string should be %d", expected_size);

    struct aws_byte_buf to_encode = aws_byte_buf_from_array((const uint8_t *)test_str, test_str_size);
    struct aws_byte_buf allocation;
    ASSERT_SUCCESS(aws_byte_buf_init(allocator, &allocation, output_size + 2));
    memset(allocation.buffer, 0xdd, allocation.capacity);

    struct aws_byte_buf output = aws_byte_buf_from_array(allocation.buffer + 1, output_size);
    output.len = 0;

    ASSERT_SUCCESS(aws_base64_encode(&to_encode, &output), "encode call should have succeeded");

    ASSERT_BIN_ARRAYS_EQUALS(
        expected, expected_size, output.buffer, output.len, "Encode output should have been %s.", expected);
    ASSERT_INT_EQUALS(
        (unsigned char)*(allocation.buffer),
        (unsigned char)0xdd,
        "Write should not have occurred before the start of the buffer.");
    ASSERT_INT_EQUALS(
        (unsigned char)*(allocation.buffer + output_size + 1),
        (unsigned char)0xdd,
        "Write should not have occurred after the start of the buffer.");

    aws_byte_buf_clean_up(&allocation);

    /* Part 2: decoding */

    ASSERT_SUCCESS(
        aws_base64_compute_decoded_len(expected, expected_size - 1, &output_size),
        "Compute base64 decoded length failed with %d",
        aws_last_error());
    ASSERT_INT_EQUALS(test_str_size, output_size, "Output size on string should be %d", test_str_size);

    ASSERT_SUCCESS(aws_byte_buf_init(allocator, &allocation, output_size + 2));
    memset(allocation.buffer, 0xdd, allocation.capacity);

    output = aws_byte_buf_from_array(allocation.buffer + 1, output_size);
    output.len = 0;

    struct aws_byte_buf expected_buf = aws_byte_buf_from_array((const uint8_t *)expected, expected_size - 1);
    ASSERT_SUCCESS(aws_base64_decode(&expected_buf, &output), "decode call should have succeeded");

    ASSERT_BIN_ARRAYS_EQUALS(
        test_str, test_str_size, output.buffer, output_size, "Decode output should have been %s.", test_str);
    ASSERT_INT_EQUALS(
        (unsigned char)*(allocation.buffer),
        (unsigned char)0xdd,
        "Write should not have occurred before the start of the buffer.");
    ASSERT_INT_EQUALS(
        (unsigned char)*(allocation.buffer + output_size + 1),
        (unsigned char)0xdd,
        "Write should not have occurred after the start of the buffer.");

    aws_byte_buf_clean_up(&allocation);

    return 0;
}

<<<<<<< HEAD
static int s_base64_encoding_test_case_empty(struct aws_allocator *alloc, void *ctx) {
    char test_data[] = "";
    char expected[] = "";

    return s_run_base64_encoding_test_case(alloc, test_data, sizeof(test_data) - 1, expected, sizeof(expected));
=======
static int base64_encoding_test_case_empty(struct aws_allocator *allocator, void *ctx) {
    (void)ctx;

    char test_data[] = "";
    char expected[] = "";

    return run_base64_encoding_test_case(allocator, test_data, sizeof(test_data) - 1, expected, sizeof(expected));
>>>>>>> 4090d102
}

AWS_TEST_CASE(base64_encoding_test_case_empty_test, s_base64_encoding_test_case_empty)

<<<<<<< HEAD
static int s_base64_encoding_test_case_f(struct aws_allocator *alloc, void *ctx) {
    char test_data[] = "f";
    char expected[] = "Zg==";

    return s_run_base64_encoding_test_case(alloc, test_data, sizeof(test_data) - 1, expected, sizeof(expected));
=======
static int base64_encoding_test_case_f(struct aws_allocator *allocator, void *ctx) {
    (void)ctx;

    char test_data[] = "f";
    char expected[] = "Zg==";

    return run_base64_encoding_test_case(allocator, test_data, sizeof(test_data) - 1, expected, sizeof(expected));
>>>>>>> 4090d102
}

AWS_TEST_CASE(base64_encoding_test_case_f_test, s_base64_encoding_test_case_f)

<<<<<<< HEAD
static int s_base64_encoding_test_case_fo(struct aws_allocator *alloc, void *ctx) {
    char test_data[] = "fo";
    char expected[] = "Zm8=";

    return s_run_base64_encoding_test_case(alloc, test_data, sizeof(test_data) - 1, expected, sizeof(expected));
}

AWS_TEST_CASE(base64_encoding_test_case_fo_test, s_base64_encoding_test_case_fo)

static int s_base64_encoding_test_case_foo(struct aws_allocator *alloc, void *ctx) {
    char test_data[] = "foo";
    char expected[] = "Zm9v";

    return s_run_base64_encoding_test_case(alloc, test_data, sizeof(test_data) - 1, expected, sizeof(expected));
=======
static int base64_encoding_test_case_fo(struct aws_allocator *allocator, void *ctx) {
    (void)ctx;

    char test_data[] = "fo";
    char expected[] = "Zm8=";

    return run_base64_encoding_test_case(allocator, test_data, sizeof(test_data) - 1, expected, sizeof(expected));
}

AWS_TEST_CASE(base64_encoding_test_case_fo_test, base64_encoding_test_case_fo)

static int base64_encoding_test_case_foo(struct aws_allocator *allocator, void *ctx) {
    (void)ctx;

    char test_data[] = "foo";
    char expected[] = "Zm9v";

    return run_base64_encoding_test_case(allocator, test_data, sizeof(test_data) - 1, expected, sizeof(expected));
>>>>>>> 4090d102
}

AWS_TEST_CASE(base64_encoding_test_case_foo_test, s_base64_encoding_test_case_foo)

<<<<<<< HEAD
static int s_base64_encoding_test_case_foob(struct aws_allocator *alloc, void *ctx) {
=======
static int base64_encoding_test_case_foob(struct aws_allocator *allocator, void *ctx) {
    (void)ctx;
>>>>>>> 4090d102

    char test_data[] = "foob";
    char expected[] = "Zm9vYg==";

<<<<<<< HEAD
    return s_run_base64_encoding_test_case(alloc, test_data, sizeof(test_data) - 1, expected, sizeof(expected));
}

AWS_TEST_CASE(base64_encoding_test_case_foob_test, s_base64_encoding_test_case_foob)

static int s_base64_encoding_test_case_fooba(struct aws_allocator *alloc, void *ctx) {
=======
    return run_base64_encoding_test_case(allocator, test_data, sizeof(test_data) - 1, expected, sizeof(expected));
}

AWS_TEST_CASE(base64_encoding_test_case_foob_test, base64_encoding_test_case_foob)

static int base64_encoding_test_case_fooba(struct aws_allocator *allocator, void *ctx) {
    (void)ctx;
>>>>>>> 4090d102

    char test_data[] = "fooba";
    char expected[] = "Zm9vYmE=";

<<<<<<< HEAD
    return s_run_base64_encoding_test_case(alloc, test_data, sizeof(test_data) - 1, expected, sizeof(expected));
=======
    return run_base64_encoding_test_case(allocator, test_data, sizeof(test_data) - 1, expected, sizeof(expected));
>>>>>>> 4090d102
}

AWS_TEST_CASE(base64_encoding_test_case_fooba_test, s_base64_encoding_test_case_fooba)

<<<<<<< HEAD
static int s_base64_encoding_test_case_foobar(struct aws_allocator *alloc, void *ctx) {
=======
static int base64_encoding_test_case_foobar(struct aws_allocator *allocator, void *ctx) {
    (void)ctx;
>>>>>>> 4090d102

    char test_data[] = "foobar";
    char expected[] = "Zm9vYmFy";

<<<<<<< HEAD
    return s_run_base64_encoding_test_case(alloc, test_data, sizeof(test_data) - 1, expected, sizeof(expected));
=======
    return run_base64_encoding_test_case(allocator, test_data, sizeof(test_data) - 1, expected, sizeof(expected));
>>>>>>> 4090d102
}

AWS_TEST_CASE(base64_encoding_test_case_foobar_test, s_base64_encoding_test_case_foobar)

<<<<<<< HEAD
static int s_base64_encoding_test_zeros_fn(struct aws_allocator *alloc, void *ctx) {
=======
static int base64_encoding_test_zeros_fn(struct aws_allocator *allocator, void *ctx) {
    (void)ctx;
>>>>>>> 4090d102

    uint8_t test_data[6] = {0};
    char expected[] = "AAAAAAAA";

<<<<<<< HEAD
    return s_run_base64_encoding_test_case(alloc, (char *)test_data, sizeof(test_data), expected, sizeof(expected));
=======
    return run_base64_encoding_test_case(allocator, (char *)test_data, sizeof(test_data), expected, sizeof(expected));
>>>>>>> 4090d102
}

AWS_TEST_CASE(base64_encoding_test_zeros, s_base64_encoding_test_zeros_fn)

<<<<<<< HEAD
/* this test is here because I manually touched the decoding table with sentinal values for efficiency reasons
 * and I want to make sure it matches the encoded string. This checks that none of those values that were previously 0
 * which I moved to a sentinal value of 0xDD, were actually supposed to be a 0 other than character value of 65 -> "A"
 * -> 0.
 */
static int s_base64_encoding_test_all_values_fn(struct aws_allocator *alloc, void *ctx) {
=======
/* this test is here because I manually touched the decoding table with sentinal
 * values for efficiency reasons and I want to make sure it matches the encoded
 * string. This checks that none of those values that were previously 0 which I
 * moved to a sentinal value of 0xDD, were actually supposed to be a 0 other
 * than character value of 65 -> "A" -> 0.
 */
static int base64_encoding_test_all_values_fn(struct aws_allocator *allocator, void *ctx) {
    (void)ctx;
>>>>>>> 4090d102

    uint8_t test_data[255] = {0};

    for (uint8_t i = 0; i < sizeof(test_data); ++i) {
        test_data[i] = i;
    }

<<<<<<< HEAD
    char expected[] = "AAECAwQFBgcICQoLDA0ODxAREhMUFRYXGBkaGxwdHh8gISIjJCUmJygpKissLS4vMDEyMzQ1Njc4OTo7PD0+P0BBQkNERU"
                      "ZHSElKS0xNTk9QUVJTVFVWV1hZWltcXV5fYGFiY2RlZmdoaWprbG1ub3BxcnN0dXZ3eHl6e3x9fn+AgYKDhIWGh4iJiouM"
                      "jY6PkJGSk5SVlpeYmZqbnJ2en6ChoqOkpaanqKmqq6ytrq+wsbKztLW2t7i5uru8vb6/wMHCw8TFxsfIycrLzM3Oz9DR0t"
                      "PU1dbX2Nna29zd3t/g4eLj5OXm5+jp6uvs7e7v8PHy8/T19vf4+fr7/P3+";

    return s_run_base64_encoding_test_case(alloc, (char *)test_data, sizeof(test_data), expected, sizeof(expected));
=======
    char expected[] = "AAECAwQFBgcICQoLDA0ODxAREhMUFRYXGBkaGxwdHh8gISIjJCUmJygpKissLS4vMDEyMz"
                      "Q1Njc4OTo7PD0+P0BBQkNERU"
                      "ZHSElKS0xNTk9QUVJTVFVWV1hZWltcXV5fYGFiY2RlZmdoaWprbG1ub3BxcnN0dXZ3eHl6"
                      "e3x9fn+AgYKDhIWGh4iJiouM"
                      "jY6PkJGSk5SVlpeYmZqbnJ2en6ChoqOkpaanqKmqq6ytrq+wsbKztLW2t7i5uru8vb6/"
                      "wMHCw8TFxsfIycrLzM3Oz9DR0t"
                      "PU1dbX2Nna29zd3t/g4eLj5OXm5+jp6uvs7e7v8PHy8/T19vf4+fr7/P3+";

    return run_base64_encoding_test_case(allocator, (char *)test_data, sizeof(test_data), expected, sizeof(expected));
>>>>>>> 4090d102
}

AWS_TEST_CASE(base64_encoding_test_all_values, s_base64_encoding_test_all_values_fn)

<<<<<<< HEAD
static int s_base64_encoding_buffer_size_too_small_test_fn(struct aws_allocator *alloc, void *ctx) {
=======
static int base64_encoding_buffer_size_too_small_test_fn(struct aws_allocator *allocator, void *ctx) {
    (void)allocator;
    (void)ctx;
>>>>>>> 4090d102

    char test_data[] = "foobar";
    char encoded_data[] = "Zm9vYmFy";
    size_t size_too_small = 4;
    uint8_t output[] = {0, 0};

    struct aws_byte_buf test_buf = aws_byte_buf_from_c_str(test_data);
    struct aws_byte_buf output_buf = aws_byte_buf_from_array(output, size_too_small);

    ASSERT_ERROR(
        AWS_ERROR_SHORT_BUFFER,
        aws_base64_encode(&test_buf, &output_buf),
        "Invalid buffer size should have failed with AWS_ERROR_SHORT_BUFFER");

    struct aws_byte_buf encoded_buf = aws_byte_buf_from_c_str(encoded_data);

    ASSERT_ERROR(
        AWS_ERROR_SHORT_BUFFER,
        aws_base64_decode(&encoded_buf, &output_buf),
        "Invalid buffer size should have failed with AWS_ERROR_SHORT_BUFFER");
    return 0;
}

AWS_TEST_CASE(base64_encoding_buffer_size_too_small_test, s_base64_encoding_buffer_size_too_small_test_fn)

<<<<<<< HEAD
static int s_base64_encoding_buffer_size_overflow_test_fn(struct aws_allocator *alloc, void *ctx) {
=======
static int base64_encoding_buffer_size_overflow_test_fn(struct aws_allocator *allocator, void *ctx) {
    (void)allocator;
    (void)ctx;
>>>>>>> 4090d102

    char test_data[] = "foobar";
    char encoded_data[] = "Zm9vYmFy";
    /* kill off the last two bits, so the not a multiple of 4 check doesn't
     * trigger first */
    size_t overflow = (SIZE_MAX - 1) & ~0x03;
    uint8_t output[] = {0, 0};

    struct aws_byte_buf test_buf = aws_byte_buf_from_array((const uint8_t *)test_data, overflow + 2);
    struct aws_byte_buf output_buf = aws_byte_buf_from_array(output, sizeof(output));

    ASSERT_ERROR(
        AWS_ERROR_OVERFLOW_DETECTED,
        aws_base64_encode(&test_buf, &output_buf),
<<<<<<< HEAD
        "overflow buffer size should have failed with AWS_ERROR_OVERFLOW_DETECTED");
=======
        "overflow buffer size should have failed with "
        "AWS_ERROR_OVERFLOW_DETECTED");
>>>>>>> 4090d102

    struct aws_byte_buf encoded_buf = aws_byte_buf_from_array((const uint8_t *)encoded_data, overflow);

    ASSERT_ERROR(
        AWS_ERROR_OVERFLOW_DETECTED,
        aws_base64_decode(&encoded_buf, &output_buf),
<<<<<<< HEAD
        "overflow buffer size should have failed with AWS_ERROR_OVERFLOW_DETECTED");
=======
        "overflow buffer size should have failed with "
        "AWS_ERROR_OVERFLOW_DETECTED");
>>>>>>> 4090d102
    return 0;
}

AWS_TEST_CASE(base64_encoding_buffer_size_overflow_test, s_base64_encoding_buffer_size_overflow_test_fn)

<<<<<<< HEAD
static int s_base64_encoding_buffer_size_invalid_test_fn(struct aws_allocator *alloc, void *ctx) {
=======
static int base64_encoding_buffer_size_invalid_test_fn(struct aws_allocator *allocator, void *ctx) {
    (void)allocator;
    (void)ctx;
>>>>>>> 4090d102

    char encoded_data[] = "Zm9vYmFy";
    /* kill off the last two bits, so the not a multiple of 4 check doesn't
     * trigger first */
    uint8_t output[] = {0, 0};

    struct aws_byte_buf encoded_buf = aws_byte_buf_from_array((const uint8_t *)encoded_data, sizeof(encoded_data));
    struct aws_byte_buf output_buf = aws_byte_buf_from_array(output, sizeof(output));

    ASSERT_ERROR(
        AWS_ERROR_INVALID_BASE64_STR,
        aws_base64_decode(&encoded_buf, &output_buf),
<<<<<<< HEAD
        "Non multiple of 4 buffer size should have failed with AWS_ERROR_INVALID_BASE64_STR");
=======
        "Non multiple of 4 buffer size should have failed with "
        "AWS_ERROR_INVALID_BASE64_STR");
>>>>>>> 4090d102
    return 0;
}

AWS_TEST_CASE(base64_encoding_buffer_size_invalid_test, s_base64_encoding_buffer_size_invalid_test_fn)

<<<<<<< HEAD
static int s_base64_encoding_invalid_buffer_test_fn(struct aws_allocator *alloc, void *ctx) {
=======
static int base64_encoding_invalid_buffer_test_fn(struct aws_allocator *allocator, void *ctx) {
    (void)allocator;
    (void)ctx;
>>>>>>> 4090d102

    char encoded_data[] = "Z\n9vYmFy";
    uint8_t output[sizeof(encoded_data)] = {0};

    struct aws_byte_buf encoded_buf = aws_byte_buf_from_c_str(encoded_data);
    struct aws_byte_buf output_buf = aws_byte_buf_from_array(output, sizeof(output));

    ASSERT_ERROR(
        AWS_ERROR_INVALID_BASE64_STR,
        aws_base64_decode(&encoded_buf, &output_buf),
<<<<<<< HEAD
        "buffer with invalid character should have failed with AWS_ERROR_INVALID_BASE64_STR");
=======
        "buffer with invalid character should have failed with "
        "AWS_ERROR_INVALID_BASE64_STR");
>>>>>>> 4090d102
    return 0;
}

AWS_TEST_CASE(base64_encoding_invalid_buffer_test, s_base64_encoding_invalid_buffer_test_fn)

<<<<<<< HEAD
static int s_base64_encoding_invalid_padding_test_fn(struct aws_allocator *alloc, void *ctx) {
=======
static int base64_encoding_invalid_padding_test_fn(struct aws_allocator *allocator, void *ctx) {
    (void)allocator;
    (void)ctx;
>>>>>>> 4090d102

    char encoded_data[] = "Zm9vY===";
    uint8_t output[sizeof(encoded_data)] = {0};

    struct aws_byte_buf encoded_buf = aws_byte_buf_from_c_str(encoded_data);
    struct aws_byte_buf output_buf = aws_byte_buf_from_array(output, sizeof(output));

    ASSERT_ERROR(
        AWS_ERROR_INVALID_BASE64_STR,
        aws_base64_decode(&encoded_buf, &output_buf),
<<<<<<< HEAD
        "buffer with invalid padding should have failed with AWS_ERROR_INVALID_BASE64_STR");
=======
        "buffer with invalid padding should have failed with "
        "AWS_ERROR_INVALID_BASE64_STR");
>>>>>>> 4090d102
    return 0;
}

AWS_TEST_CASE(base64_encoding_invalid_padding_test, s_base64_encoding_invalid_padding_test_fn)

/* network integer encoding tests */
<<<<<<< HEAD
static int s_uint64_buffer_test_fn(struct aws_allocator *alloc, void *ctx) {
=======
static int uint64_buffer_test_fn(struct aws_allocator *allocator, void *ctx) {
    (void)allocator;
    (void)ctx;
>>>>>>> 4090d102

    uint64_t test_value = 0x1020304050607080;
    uint8_t buffer[8] = {0};
    aws_write_u64(buffer, test_value);

    uint8_t expected[] = {0x10, 0x20, 0x30, 0x40, 0x50, 0x60, 0x70, 0x80};
    ASSERT_BIN_ARRAYS_EQUALS(expected, sizeof(expected), buffer, sizeof(buffer), "Uint64_t to buffer failed");

    uint64_t unmarshalled_value = aws_read_u64(buffer);
    ASSERT_INT_EQUALS(test_value, unmarshalled_value, "After unmarshalling the encoded data, it didn't match");
    return 0;
}

AWS_TEST_CASE(uint64_buffer_test, s_uint64_buffer_test_fn)

<<<<<<< HEAD
static int s_uint64_buffer_non_aligned_test_fn(struct aws_allocator *alloc, void *ctx) {
=======
static int uint64_buffer_non_aligned_test_fn(struct aws_allocator *allocator, void *ctx) {
    (void)allocator;
    (void)ctx;
>>>>>>> 4090d102

    uint64_t test_value = 0x1020304050607080;
    uint8_t *buffer = (uint8_t *)aws_mem_acquire(allocator, 9);

    ASSERT_FALSE((size_t)buffer & 0x07, "Heap allocated buffer should have been 8-byte aligned.");

    aws_write_u64(buffer + 1, test_value);

    uint8_t expected[] = {0x10, 0x20, 0x30, 0x40, 0x50, 0x60, 0x70, 0x80};
    ASSERT_BIN_ARRAYS_EQUALS(expected, sizeof(expected), (buffer + 1), sizeof(expected), "Uint64_t to buffer failed");

    uint64_t unmarshalled_value = aws_read_u64(buffer + 1);
    ASSERT_INT_EQUALS(test_value, unmarshalled_value, "After unmarshalling the encoded data, it didn't match");

    aws_mem_release(allocator, (void *)buffer);

    return 0;
}

AWS_TEST_CASE(uint64_buffer_non_aligned_test, s_uint64_buffer_non_aligned_test_fn)

<<<<<<< HEAD
static int s_uint32_buffer_test_fn(struct aws_allocator *alloc, void *ctx) {
=======
static int uint32_buffer_test_fn(struct aws_allocator *allocator, void *ctx) {
    (void)allocator;
    (void)ctx;
>>>>>>> 4090d102

    uint32_t test_value = 0x10203040;
    uint8_t buffer[4] = {0};
    aws_write_u32(buffer, test_value);

    uint8_t expected[] = {0x10, 0x20, 0x30, 0x40};
    ASSERT_BIN_ARRAYS_EQUALS(expected, sizeof(expected), buffer, sizeof(buffer), "Uint32_t to buffer failed");

    uint32_t unmarshalled_value = aws_read_u32(buffer);
    ASSERT_INT_EQUALS(test_value, unmarshalled_value, "After unmarshalling the encoded data, it didn't match");

    return 0;
}

AWS_TEST_CASE(uint32_buffer_test, s_uint32_buffer_test_fn)

<<<<<<< HEAD
static int s_uint32_buffer_non_aligned_test_fn(struct aws_allocator *alloc, void *ctx) {
=======
static int uint32_buffer_non_aligned_test_fn(struct aws_allocator *allocator, void *ctx) {
    (void)ctx;
>>>>>>> 4090d102

    uint32_t test_value = 0x10203040;
    uint8_t *buffer = (uint8_t *)aws_mem_acquire(allocator, 9);

    ASSERT_FALSE((size_t)buffer & 0x07, "Heap allocated buffer should have been 8-byte aligned.");

    aws_write_u32(buffer + 5, test_value);

    uint8_t expected[] = {0x10, 0x20, 0x30, 0x40};
    ASSERT_BIN_ARRAYS_EQUALS(expected, sizeof(expected), (buffer + 5), sizeof(expected), "Uint32_t to buffer failed");

    uint64_t unmarshalled_value = aws_read_u32(buffer + 5);
    ASSERT_INT_EQUALS(test_value, unmarshalled_value, "After unmarshalling the encoded data, it didn't match");

    aws_mem_release(allocator, (void *)buffer);

    return 0;
}

AWS_TEST_CASE(uint32_buffer_non_aligned_test, s_uint32_buffer_non_aligned_test_fn)

<<<<<<< HEAD
static int s_uint24_buffer_test_fn(struct aws_allocator *alloc, void *ctx) {
=======
static int uint24_buffer_test_fn(struct aws_allocator *allocator, void *ctx) {
    (void)allocator;
    (void)ctx;
>>>>>>> 4090d102

    uint32_t test_value = 0x102030;
    uint8_t buffer[3] = {0};
    aws_write_u24(buffer, test_value);

    uint8_t expected[] = {0x10, 0x20, 0x30};
    ASSERT_BIN_ARRAYS_EQUALS(expected, sizeof(expected), buffer, sizeof(buffer), "24 bit int to buffer failed");

    uint32_t unmarshalled_value = aws_read_u24(buffer);
    ASSERT_INT_EQUALS(test_value, unmarshalled_value, "After unmarshalling the encoded data, it didn't match");

    return 0;
}

AWS_TEST_CASE(uint24_buffer_test, s_uint24_buffer_test_fn)

<<<<<<< HEAD
static int s_uint24_buffer_non_aligned_test_fn(struct aws_allocator *alloc, void *ctx) {
=======
static int uint24_buffer_non_aligned_test_fn(struct aws_allocator *allocator, void *ctx) {
    (void)ctx;
>>>>>>> 4090d102

    uint32_t test_value = 0x102030;
    uint8_t *buffer = (uint8_t *)aws_mem_acquire(allocator, 9);

    ASSERT_FALSE((size_t)buffer & 0x07, "Heap allocated buffer should have been 8-byte aligned.");
    aws_write_u24(buffer + 6, test_value);

    uint8_t expected[] = {0x10, 0x20, 0x30};
    ASSERT_BIN_ARRAYS_EQUALS(expected, sizeof(expected), (buffer + 6), sizeof(expected), "24 bit int to buffer failed");

    uint32_t unmarshalled_value = aws_read_u24(buffer + 6);
    ASSERT_INT_EQUALS(test_value, unmarshalled_value, "After unmarshalling the encoded data, it didn't match");
    aws_mem_release(allocator, (void *)buffer);

    return 0;
}

AWS_TEST_CASE(uint24_buffer_non_aligned_test, s_uint24_buffer_non_aligned_test_fn)

<<<<<<< HEAD
static int s_uint16_buffer_test_fn(struct aws_allocator *alloc, void *ctx) {
=======
static int uint16_buffer_test_fn(struct aws_allocator *allocator, void *ctx) {
    (void)allocator;
    (void)ctx;
>>>>>>> 4090d102

    uint16_t test_value = 0x1020;
    uint8_t buffer[2] = {0};
    aws_write_u16(buffer, test_value);

    uint8_t expected[] = {0x10, 0x20};
    ASSERT_BIN_ARRAYS_EQUALS(expected, sizeof(expected), buffer, sizeof(buffer), "Uint16_t to buffer failed");

    uint16_t unmarshalled_value = aws_read_u16(buffer);
    ASSERT_INT_EQUALS(test_value, unmarshalled_value, "After unmarshalling the encoded data, it didn't match");

    return 0;
}

AWS_TEST_CASE(uint16_buffer_test, s_uint16_buffer_test_fn)

<<<<<<< HEAD
static int s_uint16_buffer_non_aligned_test_fn(struct aws_allocator *alloc, void *ctx) {
=======
static int uint16_buffer_non_aligned_test_fn(struct aws_allocator *allocator, void *ctx) {
    (void)ctx;
>>>>>>> 4090d102

    uint16_t test_value = 0x1020;
    uint8_t *buffer = (uint8_t *)aws_mem_acquire(allocator, 9);

    ASSERT_FALSE((size_t)buffer & 0x07, "Heap allocated buffer should have been 8-byte aligned.");
    aws_write_u16(buffer + 7, test_value);

    uint8_t expected[] = {0x10, 0x20};
    ASSERT_BIN_ARRAYS_EQUALS(expected, sizeof(expected), (buffer + 7), sizeof(expected), "16 bit int to buffer failed");

    uint16_t unmarshalled_value = aws_read_u16(buffer + 7);
    ASSERT_INT_EQUALS(test_value, unmarshalled_value, "After unmarshalling the encoded data, it didn't match");
    aws_mem_release(allocator, (void *)buffer);

    return 0;
}

<<<<<<< HEAD
AWS_TEST_CASE(uint16_buffer_non_aligned_test, s_uint16_buffer_non_aligned_test_fn)

/* sanity check that signed/unsigned work the same */
static int s_uint16_buffer_signed_positive_test_fn(struct aws_allocator *alloc, void *ctx) {
=======
AWS_TEST_CASE(uint16_buffer_non_aligned_test, uint16_buffer_non_aligned_test_fn)

/* sanity check that signed/unsigned work the same */
static int uint16_buffer_signed_positive_test_fn(struct aws_allocator *allocator, void *ctx) {
    (void)allocator;
    (void)ctx;
>>>>>>> 4090d102

    int16_t test_value = 0x4030;
    uint8_t buffer[2] = {0};
    aws_write_u16(buffer, (uint16_t)test_value);

    uint8_t expected[] = {0x40, 0x30};
    ASSERT_BIN_ARRAYS_EQUALS(expected, sizeof(expected), buffer, sizeof(buffer), "Uint16_t to buffer failed");

    int16_t unmarshalled_value = (int16_t)aws_read_u16(buffer);
    ASSERT_INT_EQUALS(test_value, unmarshalled_value, "After unmarshalling the encoded data, it didn't match");

    return 0;
}

AWS_TEST_CASE(uint16_buffer_signed_positive_test, s_uint16_buffer_signed_positive_test_fn)

<<<<<<< HEAD
static int s_uint16_buffer_signed_negative_test_fn(struct aws_allocator *alloc, void *ctx) {
=======
static int uint16_buffer_signed_negative_test_fn(struct aws_allocator *allocator, void *ctx) {
    (void)allocator;
    (void)ctx;
>>>>>>> 4090d102

    int16_t test_value = -2;
    uint8_t buffer[2] = {0};
    aws_write_u16(buffer, (uint16_t)test_value);

    uint8_t expected[] = {0xFF, 0xFE};
    ASSERT_BIN_ARRAYS_EQUALS(expected, sizeof(expected), buffer, sizeof(buffer), "Uint16_t to buffer failed");

    int16_t unmarshalled_value = (int16_t)aws_read_u16(buffer);
    ASSERT_INT_EQUALS(test_value, unmarshalled_value, "After unmarshalling the encoded data, it didn't match");

    return 0;
}

AWS_TEST_CASE(uint16_buffer_signed_negative_test, s_uint16_buffer_signed_negative_test_fn)<|MERGE_RESOLUTION|>--- conflicted
+++ resolved
@@ -19,13 +19,8 @@
 
 /* Test cases from rfc4648 for Base 16 Encoding */
 
-<<<<<<< HEAD
 static int s_run_hex_encoding_test_case(
-    struct aws_allocator *alloc,
-=======
-static int run_hex_encoding_test_case(
     struct aws_allocator *allocator,
->>>>>>> 4090d102
     const char *test_str,
     size_t test_str_size,
     const char *expected,
@@ -90,148 +85,86 @@
     return 0;
 }
 
-<<<<<<< HEAD
-static int s_hex_encoding_test_case_empty(struct aws_allocator *alloc, void *ctx) {
+static int s_hex_encoding_test_case_empty(struct aws_allocator *allocator, void *ctx) {
+    (void)ctx;
+
     char test_data[] = "";
     char expected[] = "";
 
-    return s_run_hex_encoding_test_case(alloc, test_data, sizeof(test_data), expected, sizeof(expected));
-=======
-static int hex_encoding_test_case_empty(struct aws_allocator *allocator, void *ctx) {
-    (void)ctx;
-
-    char test_data[] = "";
-    char expected[] = "";
-
-    return run_hex_encoding_test_case(allocator, test_data, sizeof(test_data), expected, sizeof(expected));
->>>>>>> 4090d102
+    return s_run_hex_encoding_test_case(allocator, test_data, sizeof(test_data), expected, sizeof(expected));
 }
 
 AWS_TEST_CASE(hex_encoding_test_case_empty_test, s_hex_encoding_test_case_empty)
 
-<<<<<<< HEAD
-static int s_hex_encoding_test_case_f(struct aws_allocator *alloc, void *ctx) {
+static int s_hex_encoding_test_case_f(struct aws_allocator *allocator, void *ctx) {
+    (void)ctx;
+
     char test_data[] = "f";
     char expected[] = "66";
 
-    return s_run_hex_encoding_test_case(alloc, test_data, sizeof(test_data), expected, sizeof(expected));
-=======
-static int hex_encoding_test_case_f(struct aws_allocator *allocator, void *ctx) {
-    (void)ctx;
-
-    char test_data[] = "f";
-    char expected[] = "66";
-
-    return run_hex_encoding_test_case(allocator, test_data, sizeof(test_data), expected, sizeof(expected));
->>>>>>> 4090d102
+    return s_run_hex_encoding_test_case(allocator, test_data, sizeof(test_data), expected, sizeof(expected));
 }
 
 AWS_TEST_CASE(hex_encoding_test_case_f_test, s_hex_encoding_test_case_f)
 
-<<<<<<< HEAD
-static int s_hex_encoding_test_case_fo(struct aws_allocator *alloc, void *ctx) {
+static int s_hex_encoding_test_case_fo(struct aws_allocator *allocator, void *ctx) {
+    (void)ctx;
+
     char test_data[] = "fo";
     char expected[] = "666f";
 
-    return s_run_hex_encoding_test_case(alloc, test_data, sizeof(test_data), expected, sizeof(expected));
+    return s_run_hex_encoding_test_case(allocator, test_data, sizeof(test_data), expected, sizeof(expected));
 }
 
 AWS_TEST_CASE(hex_encoding_test_case_fo_test, s_hex_encoding_test_case_fo)
 
-static int s_hex_encoding_test_case_foo(struct aws_allocator *alloc, void *ctx) {
+static int s_hex_encoding_test_case_foo(struct aws_allocator *allocator, void *ctx) {
+    (void)ctx;
+
     char test_data[] = "foo";
     char expected[] = "666f6f";
 
-    return s_run_hex_encoding_test_case(alloc, test_data, sizeof(test_data), expected, sizeof(expected));
-=======
-static int hex_encoding_test_case_fo(struct aws_allocator *allocator, void *ctx) {
-    (void)ctx;
-
-    char test_data[] = "fo";
-    char expected[] = "666f";
-
-    return run_hex_encoding_test_case(allocator, test_data, sizeof(test_data), expected, sizeof(expected));
-}
-
-AWS_TEST_CASE(hex_encoding_test_case_fo_test, hex_encoding_test_case_fo)
-
-static int hex_encoding_test_case_foo(struct aws_allocator *allocator, void *ctx) {
-    (void)ctx;
-
-    char test_data[] = "foo";
-    char expected[] = "666f6f";
-
-    return run_hex_encoding_test_case(allocator, test_data, sizeof(test_data), expected, sizeof(expected));
->>>>>>> 4090d102
+    return s_run_hex_encoding_test_case(allocator, test_data, sizeof(test_data), expected, sizeof(expected));
 }
 
 AWS_TEST_CASE(hex_encoding_test_case_foo_test, s_hex_encoding_test_case_foo)
 
-<<<<<<< HEAD
-static int s_hex_encoding_test_case_foob(struct aws_allocator *alloc, void *ctx) {
-=======
-static int hex_encoding_test_case_foob(struct aws_allocator *allocator, void *ctx) {
-    (void)ctx;
->>>>>>> 4090d102
+static int s_hex_encoding_test_case_foob(struct aws_allocator *allocator, void *ctx) {
+    (void)ctx;
 
     char test_data[] = "foob";
     char expected[] = "666f6f62";
 
-<<<<<<< HEAD
-    return s_run_hex_encoding_test_case(alloc, test_data, sizeof(test_data), expected, sizeof(expected));
+    return s_run_hex_encoding_test_case(allocator, test_data, sizeof(test_data), expected, sizeof(expected));
 }
 
 AWS_TEST_CASE(hex_encoding_test_case_foob_test, s_hex_encoding_test_case_foob)
 
-static int s_hex_encoding_test_case_fooba(struct aws_allocator *alloc, void *ctx) {
-=======
-    return run_hex_encoding_test_case(allocator, test_data, sizeof(test_data), expected, sizeof(expected));
-}
-
-AWS_TEST_CASE(hex_encoding_test_case_foob_test, hex_encoding_test_case_foob)
-
-static int hex_encoding_test_case_fooba(struct aws_allocator *allocator, void *ctx) {
-    (void)ctx;
->>>>>>> 4090d102
+static int s_hex_encoding_test_case_fooba(struct aws_allocator *allocator, void *ctx) {
+    (void)ctx;
 
     char test_data[] = "fooba";
     char expected[] = "666f6f6261";
 
-<<<<<<< HEAD
-    return s_run_hex_encoding_test_case(alloc, test_data, sizeof(test_data), expected, sizeof(expected));
-=======
-    return run_hex_encoding_test_case(allocator, test_data, sizeof(test_data), expected, sizeof(expected));
->>>>>>> 4090d102
+    return s_run_hex_encoding_test_case(allocator, test_data, sizeof(test_data), expected, sizeof(expected));
 }
 
 AWS_TEST_CASE(hex_encoding_test_case_fooba_test, s_hex_encoding_test_case_fooba)
 
-<<<<<<< HEAD
-static int s_hex_encoding_test_case_foobar(struct aws_allocator *alloc, void *ctx) {
-=======
-static int hex_encoding_test_case_foobar(struct aws_allocator *allocator, void *ctx) {
-    (void)ctx;
->>>>>>> 4090d102
+static int s_hex_encoding_test_case_foobar(struct aws_allocator *allocator, void *ctx) {
+    (void)ctx;
 
     char test_data[] = "foobar";
     char expected[] = "666f6f626172";
 
-<<<<<<< HEAD
-    return s_run_hex_encoding_test_case(alloc, test_data, sizeof(test_data), expected, sizeof(expected));
-=======
-    return run_hex_encoding_test_case(allocator, test_data, sizeof(test_data), expected, sizeof(expected));
->>>>>>> 4090d102
+    return s_run_hex_encoding_test_case(allocator, test_data, sizeof(test_data), expected, sizeof(expected));
 }
 
 AWS_TEST_CASE(hex_encoding_test_case_foobar_test, s_hex_encoding_test_case_foobar)
 
-<<<<<<< HEAD
-static int s_hex_encoding_test_case_missing_leading_zero_fn(struct aws_allocator *alloc, void *ctx) {
-=======
-static int hex_encoding_test_case_missing_leading_zero_fn(struct aws_allocator *allocator, void *ctx) {
-    (void)allocator;
-    (void)ctx;
->>>>>>> 4090d102
+static int s_hex_encoding_test_case_missing_leading_zero_fn(struct aws_allocator *allocator, void *ctx) {
+    (void)allocator;
+    (void)ctx;
 
     uint8_t expected[] = {0x01, 0x02, 0x03, 0x04};
     char test_data[] = "1020304";
@@ -255,13 +188,9 @@
 
 AWS_TEST_CASE(hex_encoding_test_case_missing_leading_zero, s_hex_encoding_test_case_missing_leading_zero_fn)
 
-<<<<<<< HEAD
-static int s_hex_encoding_invalid_buffer_size_test_fn(struct aws_allocator *alloc, void *ctx) {
-=======
-static int hex_encoding_invalid_buffer_size_test_fn(struct aws_allocator *allocator, void *ctx) {
-    (void)allocator;
-    (void)ctx;
->>>>>>> 4090d102
+static int s_hex_encoding_invalid_buffer_size_test_fn(struct aws_allocator *allocator, void *ctx) {
+    (void)allocator;
+    (void)ctx;
 
     char test_data[] = "foobar";
     size_t size_too_small = 2;
@@ -284,13 +213,9 @@
 
 AWS_TEST_CASE(hex_encoding_invalid_buffer_size_test, s_hex_encoding_invalid_buffer_size_test_fn)
 
-<<<<<<< HEAD
-static int s_hex_encoding_overflow_test_fn(struct aws_allocator *alloc, void *ctx) {
-=======
-static int hex_encoding_overflow_test_fn(struct aws_allocator *allocator, void *ctx) {
-    (void)allocator;
-    (void)ctx;
->>>>>>> 4090d102
+static int s_hex_encoding_overflow_test_fn(struct aws_allocator *allocator, void *ctx) {
+    (void)allocator;
+    (void)ctx;
 
     char test_data[] = "foobar";
     /* kill off the last two bits, so the not a multiple of 4 check doesn't
@@ -304,24 +229,15 @@
     ASSERT_ERROR(
         AWS_ERROR_OVERFLOW_DETECTED,
         aws_hex_encode(&test_buf, &output_buf),
-<<<<<<< HEAD
         "overflow buffer size should have failed with AWS_ERROR_OVERFLOW_DETECTED");
-=======
-        "overflow buffer size should have failed with "
-        "AWS_ERROR_OVERFLOW_DETECTED");
->>>>>>> 4090d102
     return 0;
 }
 
 AWS_TEST_CASE(hex_encoding_overflow_test, s_hex_encoding_overflow_test_fn)
 
-<<<<<<< HEAD
-static int s_hex_encoding_invalid_string_test_fn(struct aws_allocator *alloc, void *ctx) {
-=======
-static int hex_encoding_invalid_string_test_fn(struct aws_allocator *allocator, void *ctx) {
-    (void)allocator;
-    (void)ctx;
->>>>>>> 4090d102
+static int s_hex_encoding_invalid_string_test_fn(struct aws_allocator *allocator, void *ctx) {
+    (void)allocator;
+    (void)ctx;
 
     char bad_input[] = "666f6f6x6172";
     uint8_t output[sizeof(bad_input)] = {0};
@@ -339,13 +255,8 @@
 AWS_TEST_CASE(hex_encoding_invalid_string_test, s_hex_encoding_invalid_string_test_fn)
 
 /*base64 encoding test cases */
-<<<<<<< HEAD
 static int s_run_base64_encoding_test_case(
-    struct aws_allocator *alloc,
-=======
-static int run_base64_encoding_test_case(
     struct aws_allocator *allocator,
->>>>>>> 4090d102
     const char *test_str,
     size_t test_str_size,
     const char *expected,
@@ -415,177 +326,101 @@
     return 0;
 }
 
-<<<<<<< HEAD
-static int s_base64_encoding_test_case_empty(struct aws_allocator *alloc, void *ctx) {
+static int s_base64_encoding_test_case_empty(struct aws_allocator *allocator, void *ctx) {
+    (void)ctx;
+
     char test_data[] = "";
     char expected[] = "";
 
-    return s_run_base64_encoding_test_case(alloc, test_data, sizeof(test_data) - 1, expected, sizeof(expected));
-=======
-static int base64_encoding_test_case_empty(struct aws_allocator *allocator, void *ctx) {
-    (void)ctx;
-
-    char test_data[] = "";
-    char expected[] = "";
-
-    return run_base64_encoding_test_case(allocator, test_data, sizeof(test_data) - 1, expected, sizeof(expected));
->>>>>>> 4090d102
+    return s_run_base64_encoding_test_case(allocator, test_data, sizeof(test_data) - 1, expected, sizeof(expected));
 }
 
 AWS_TEST_CASE(base64_encoding_test_case_empty_test, s_base64_encoding_test_case_empty)
 
-<<<<<<< HEAD
-static int s_base64_encoding_test_case_f(struct aws_allocator *alloc, void *ctx) {
+static int s_base64_encoding_test_case_f(struct aws_allocator *allocator, void *ctx) {
+    (void)ctx;
+
     char test_data[] = "f";
     char expected[] = "Zg==";
 
-    return s_run_base64_encoding_test_case(alloc, test_data, sizeof(test_data) - 1, expected, sizeof(expected));
-=======
-static int base64_encoding_test_case_f(struct aws_allocator *allocator, void *ctx) {
-    (void)ctx;
-
-    char test_data[] = "f";
-    char expected[] = "Zg==";
-
-    return run_base64_encoding_test_case(allocator, test_data, sizeof(test_data) - 1, expected, sizeof(expected));
->>>>>>> 4090d102
+    return s_run_base64_encoding_test_case(allocator, test_data, sizeof(test_data) - 1, expected, sizeof(expected));
 }
 
 AWS_TEST_CASE(base64_encoding_test_case_f_test, s_base64_encoding_test_case_f)
 
-<<<<<<< HEAD
-static int s_base64_encoding_test_case_fo(struct aws_allocator *alloc, void *ctx) {
+static int s_base64_encoding_test_case_fo(struct aws_allocator *allocator, void *ctx) {
+    (void)ctx;
+
     char test_data[] = "fo";
     char expected[] = "Zm8=";
 
-    return s_run_base64_encoding_test_case(alloc, test_data, sizeof(test_data) - 1, expected, sizeof(expected));
+    return s_run_base64_encoding_test_case(allocator, test_data, sizeof(test_data) - 1, expected, sizeof(expected));
 }
 
 AWS_TEST_CASE(base64_encoding_test_case_fo_test, s_base64_encoding_test_case_fo)
 
-static int s_base64_encoding_test_case_foo(struct aws_allocator *alloc, void *ctx) {
+static int s_base64_encoding_test_case_foo(struct aws_allocator *allocator, void *ctx) {
+    (void)ctx;
+
     char test_data[] = "foo";
     char expected[] = "Zm9v";
 
-    return s_run_base64_encoding_test_case(alloc, test_data, sizeof(test_data) - 1, expected, sizeof(expected));
-=======
-static int base64_encoding_test_case_fo(struct aws_allocator *allocator, void *ctx) {
-    (void)ctx;
-
-    char test_data[] = "fo";
-    char expected[] = "Zm8=";
-
-    return run_base64_encoding_test_case(allocator, test_data, sizeof(test_data) - 1, expected, sizeof(expected));
-}
-
-AWS_TEST_CASE(base64_encoding_test_case_fo_test, base64_encoding_test_case_fo)
-
-static int base64_encoding_test_case_foo(struct aws_allocator *allocator, void *ctx) {
-    (void)ctx;
-
-    char test_data[] = "foo";
-    char expected[] = "Zm9v";
-
-    return run_base64_encoding_test_case(allocator, test_data, sizeof(test_data) - 1, expected, sizeof(expected));
->>>>>>> 4090d102
+    return s_run_base64_encoding_test_case(allocator, test_data, sizeof(test_data) - 1, expected, sizeof(expected));
 }
 
 AWS_TEST_CASE(base64_encoding_test_case_foo_test, s_base64_encoding_test_case_foo)
 
-<<<<<<< HEAD
-static int s_base64_encoding_test_case_foob(struct aws_allocator *alloc, void *ctx) {
-=======
-static int base64_encoding_test_case_foob(struct aws_allocator *allocator, void *ctx) {
-    (void)ctx;
->>>>>>> 4090d102
+static int s_base64_encoding_test_case_foob(struct aws_allocator *allocator, void *ctx) {
+    (void)ctx;
 
     char test_data[] = "foob";
     char expected[] = "Zm9vYg==";
 
-<<<<<<< HEAD
-    return s_run_base64_encoding_test_case(alloc, test_data, sizeof(test_data) - 1, expected, sizeof(expected));
+    return s_run_base64_encoding_test_case(allocator, test_data, sizeof(test_data) - 1, expected, sizeof(expected));
 }
 
 AWS_TEST_CASE(base64_encoding_test_case_foob_test, s_base64_encoding_test_case_foob)
 
-static int s_base64_encoding_test_case_fooba(struct aws_allocator *alloc, void *ctx) {
-=======
-    return run_base64_encoding_test_case(allocator, test_data, sizeof(test_data) - 1, expected, sizeof(expected));
-}
-
-AWS_TEST_CASE(base64_encoding_test_case_foob_test, base64_encoding_test_case_foob)
-
-static int base64_encoding_test_case_fooba(struct aws_allocator *allocator, void *ctx) {
-    (void)ctx;
->>>>>>> 4090d102
+static int s_base64_encoding_test_case_fooba(struct aws_allocator *allocator, void *ctx) {
 
     char test_data[] = "fooba";
     char expected[] = "Zm9vYmE=";
 
-<<<<<<< HEAD
-    return s_run_base64_encoding_test_case(alloc, test_data, sizeof(test_data) - 1, expected, sizeof(expected));
-=======
-    return run_base64_encoding_test_case(allocator, test_data, sizeof(test_data) - 1, expected, sizeof(expected));
->>>>>>> 4090d102
+    return s_run_base64_encoding_test_case(allocator, test_data, sizeof(test_data) - 1, expected, sizeof(expected));
 }
 
 AWS_TEST_CASE(base64_encoding_test_case_fooba_test, s_base64_encoding_test_case_fooba)
 
-<<<<<<< HEAD
-static int s_base64_encoding_test_case_foobar(struct aws_allocator *alloc, void *ctx) {
-=======
-static int base64_encoding_test_case_foobar(struct aws_allocator *allocator, void *ctx) {
-    (void)ctx;
->>>>>>> 4090d102
+static int s_base64_encoding_test_case_foobar(struct aws_allocator *allocator, void *ctx) {
+    (void)ctx;
 
     char test_data[] = "foobar";
     char expected[] = "Zm9vYmFy";
 
-<<<<<<< HEAD
-    return s_run_base64_encoding_test_case(alloc, test_data, sizeof(test_data) - 1, expected, sizeof(expected));
-=======
-    return run_base64_encoding_test_case(allocator, test_data, sizeof(test_data) - 1, expected, sizeof(expected));
->>>>>>> 4090d102
+    return s_run_base64_encoding_test_case(allocator, test_data, sizeof(test_data) - 1, expected, sizeof(expected));
 }
 
 AWS_TEST_CASE(base64_encoding_test_case_foobar_test, s_base64_encoding_test_case_foobar)
 
-<<<<<<< HEAD
-static int s_base64_encoding_test_zeros_fn(struct aws_allocator *alloc, void *ctx) {
-=======
-static int base64_encoding_test_zeros_fn(struct aws_allocator *allocator, void *ctx) {
-    (void)ctx;
->>>>>>> 4090d102
+static int s_base64_encoding_test_zeros_fn(struct aws_allocator *allocator, void *ctx) {
+    (void)ctx;
 
     uint8_t test_data[6] = {0};
     char expected[] = "AAAAAAAA";
 
-<<<<<<< HEAD
-    return s_run_base64_encoding_test_case(alloc, (char *)test_data, sizeof(test_data), expected, sizeof(expected));
-=======
-    return run_base64_encoding_test_case(allocator, (char *)test_data, sizeof(test_data), expected, sizeof(expected));
->>>>>>> 4090d102
+    return s_run_base64_encoding_test_case(allocator, (char *)test_data, sizeof(test_data), expected, sizeof(expected));
 }
 
 AWS_TEST_CASE(base64_encoding_test_zeros, s_base64_encoding_test_zeros_fn)
 
-<<<<<<< HEAD
-/* this test is here because I manually touched the decoding table with sentinal values for efficiency reasons
- * and I want to make sure it matches the encoded string. This checks that none of those values that were previously 0
- * which I moved to a sentinal value of 0xDD, were actually supposed to be a 0 other than character value of 65 -> "A"
- * -> 0.
- */
-static int s_base64_encoding_test_all_values_fn(struct aws_allocator *alloc, void *ctx) {
-=======
 /* this test is here because I manually touched the decoding table with sentinal
  * values for efficiency reasons and I want to make sure it matches the encoded
  * string. This checks that none of those values that were previously 0 which I
  * moved to a sentinal value of 0xDD, were actually supposed to be a 0 other
  * than character value of 65 -> "A" -> 0.
  */
-static int base64_encoding_test_all_values_fn(struct aws_allocator *allocator, void *ctx) {
-    (void)ctx;
->>>>>>> 4090d102
+static int s_base64_encoding_test_all_values_fn(struct aws_allocator *allocator, void *ctx) {
+    (void)ctx;
 
     uint8_t test_data[255] = {0};
 
@@ -593,35 +428,19 @@
         test_data[i] = i;
     }
 
-<<<<<<< HEAD
     char expected[] = "AAECAwQFBgcICQoLDA0ODxAREhMUFRYXGBkaGxwdHh8gISIjJCUmJygpKissLS4vMDEyMzQ1Njc4OTo7PD0+P0BBQkNERU"
                       "ZHSElKS0xNTk9QUVJTVFVWV1hZWltcXV5fYGFiY2RlZmdoaWprbG1ub3BxcnN0dXZ3eHl6e3x9fn+AgYKDhIWGh4iJiouM"
                       "jY6PkJGSk5SVlpeYmZqbnJ2en6ChoqOkpaanqKmqq6ytrq+wsbKztLW2t7i5uru8vb6/wMHCw8TFxsfIycrLzM3Oz9DR0t"
                       "PU1dbX2Nna29zd3t/g4eLj5OXm5+jp6uvs7e7v8PHy8/T19vf4+fr7/P3+";
 
-    return s_run_base64_encoding_test_case(alloc, (char *)test_data, sizeof(test_data), expected, sizeof(expected));
-=======
-    char expected[] = "AAECAwQFBgcICQoLDA0ODxAREhMUFRYXGBkaGxwdHh8gISIjJCUmJygpKissLS4vMDEyMz"
-                      "Q1Njc4OTo7PD0+P0BBQkNERU"
-                      "ZHSElKS0xNTk9QUVJTVFVWV1hZWltcXV5fYGFiY2RlZmdoaWprbG1ub3BxcnN0dXZ3eHl6"
-                      "e3x9fn+AgYKDhIWGh4iJiouM"
-                      "jY6PkJGSk5SVlpeYmZqbnJ2en6ChoqOkpaanqKmqq6ytrq+wsbKztLW2t7i5uru8vb6/"
-                      "wMHCw8TFxsfIycrLzM3Oz9DR0t"
-                      "PU1dbX2Nna29zd3t/g4eLj5OXm5+jp6uvs7e7v8PHy8/T19vf4+fr7/P3+";
-
-    return run_base64_encoding_test_case(allocator, (char *)test_data, sizeof(test_data), expected, sizeof(expected));
->>>>>>> 4090d102
+    return s_run_base64_encoding_test_case(allocator, (char *)test_data, sizeof(test_data), expected, sizeof(expected));
 }
 
 AWS_TEST_CASE(base64_encoding_test_all_values, s_base64_encoding_test_all_values_fn)
 
-<<<<<<< HEAD
-static int s_base64_encoding_buffer_size_too_small_test_fn(struct aws_allocator *alloc, void *ctx) {
-=======
-static int base64_encoding_buffer_size_too_small_test_fn(struct aws_allocator *allocator, void *ctx) {
-    (void)allocator;
-    (void)ctx;
->>>>>>> 4090d102
+static int s_base64_encoding_buffer_size_too_small_test_fn(struct aws_allocator *allocator, void *ctx) {
+    (void)allocator;
+    (void)ctx;
 
     char test_data[] = "foobar";
     char encoded_data[] = "Zm9vYmFy";
@@ -647,13 +466,9 @@
 
 AWS_TEST_CASE(base64_encoding_buffer_size_too_small_test, s_base64_encoding_buffer_size_too_small_test_fn)
 
-<<<<<<< HEAD
-static int s_base64_encoding_buffer_size_overflow_test_fn(struct aws_allocator *alloc, void *ctx) {
-=======
-static int base64_encoding_buffer_size_overflow_test_fn(struct aws_allocator *allocator, void *ctx) {
-    (void)allocator;
-    (void)ctx;
->>>>>>> 4090d102
+static int s_base64_encoding_buffer_size_overflow_test_fn(struct aws_allocator *allocator, void *ctx) {
+    (void)allocator;
+    (void)ctx;
 
     char test_data[] = "foobar";
     char encoded_data[] = "Zm9vYmFy";
@@ -668,36 +483,22 @@
     ASSERT_ERROR(
         AWS_ERROR_OVERFLOW_DETECTED,
         aws_base64_encode(&test_buf, &output_buf),
-<<<<<<< HEAD
         "overflow buffer size should have failed with AWS_ERROR_OVERFLOW_DETECTED");
-=======
-        "overflow buffer size should have failed with "
-        "AWS_ERROR_OVERFLOW_DETECTED");
->>>>>>> 4090d102
 
     struct aws_byte_buf encoded_buf = aws_byte_buf_from_array((const uint8_t *)encoded_data, overflow);
 
     ASSERT_ERROR(
         AWS_ERROR_OVERFLOW_DETECTED,
         aws_base64_decode(&encoded_buf, &output_buf),
-<<<<<<< HEAD
         "overflow buffer size should have failed with AWS_ERROR_OVERFLOW_DETECTED");
-=======
-        "overflow buffer size should have failed with "
-        "AWS_ERROR_OVERFLOW_DETECTED");
->>>>>>> 4090d102
     return 0;
 }
 
 AWS_TEST_CASE(base64_encoding_buffer_size_overflow_test, s_base64_encoding_buffer_size_overflow_test_fn)
 
-<<<<<<< HEAD
-static int s_base64_encoding_buffer_size_invalid_test_fn(struct aws_allocator *alloc, void *ctx) {
-=======
-static int base64_encoding_buffer_size_invalid_test_fn(struct aws_allocator *allocator, void *ctx) {
-    (void)allocator;
-    (void)ctx;
->>>>>>> 4090d102
+static int s_base64_encoding_buffer_size_invalid_test_fn(struct aws_allocator *allocator, void *ctx) {
+    (void)allocator;
+    (void)ctx;
 
     char encoded_data[] = "Zm9vYmFy";
     /* kill off the last two bits, so the not a multiple of 4 check doesn't
@@ -710,24 +511,15 @@
     ASSERT_ERROR(
         AWS_ERROR_INVALID_BASE64_STR,
         aws_base64_decode(&encoded_buf, &output_buf),
-<<<<<<< HEAD
         "Non multiple of 4 buffer size should have failed with AWS_ERROR_INVALID_BASE64_STR");
-=======
-        "Non multiple of 4 buffer size should have failed with "
-        "AWS_ERROR_INVALID_BASE64_STR");
->>>>>>> 4090d102
     return 0;
 }
 
 AWS_TEST_CASE(base64_encoding_buffer_size_invalid_test, s_base64_encoding_buffer_size_invalid_test_fn)
 
-<<<<<<< HEAD
-static int s_base64_encoding_invalid_buffer_test_fn(struct aws_allocator *alloc, void *ctx) {
-=======
-static int base64_encoding_invalid_buffer_test_fn(struct aws_allocator *allocator, void *ctx) {
-    (void)allocator;
-    (void)ctx;
->>>>>>> 4090d102
+static int s_base64_encoding_invalid_buffer_test_fn(struct aws_allocator *allocator, void *ctx) {
+    (void)allocator;
+    (void)ctx;
 
     char encoded_data[] = "Z\n9vYmFy";
     uint8_t output[sizeof(encoded_data)] = {0};
@@ -738,24 +530,15 @@
     ASSERT_ERROR(
         AWS_ERROR_INVALID_BASE64_STR,
         aws_base64_decode(&encoded_buf, &output_buf),
-<<<<<<< HEAD
         "buffer with invalid character should have failed with AWS_ERROR_INVALID_BASE64_STR");
-=======
-        "buffer with invalid character should have failed with "
-        "AWS_ERROR_INVALID_BASE64_STR");
->>>>>>> 4090d102
     return 0;
 }
 
 AWS_TEST_CASE(base64_encoding_invalid_buffer_test, s_base64_encoding_invalid_buffer_test_fn)
 
-<<<<<<< HEAD
-static int s_base64_encoding_invalid_padding_test_fn(struct aws_allocator *alloc, void *ctx) {
-=======
-static int base64_encoding_invalid_padding_test_fn(struct aws_allocator *allocator, void *ctx) {
-    (void)allocator;
-    (void)ctx;
->>>>>>> 4090d102
+static int s_base64_encoding_invalid_padding_test_fn(struct aws_allocator *allocator, void *ctx) {
+    (void)allocator;
+    (void)ctx;
 
     char encoded_data[] = "Zm9vY===";
     uint8_t output[sizeof(encoded_data)] = {0};
@@ -766,25 +549,16 @@
     ASSERT_ERROR(
         AWS_ERROR_INVALID_BASE64_STR,
         aws_base64_decode(&encoded_buf, &output_buf),
-<<<<<<< HEAD
         "buffer with invalid padding should have failed with AWS_ERROR_INVALID_BASE64_STR");
-=======
-        "buffer with invalid padding should have failed with "
-        "AWS_ERROR_INVALID_BASE64_STR");
->>>>>>> 4090d102
     return 0;
 }
 
 AWS_TEST_CASE(base64_encoding_invalid_padding_test, s_base64_encoding_invalid_padding_test_fn)
 
 /* network integer encoding tests */
-<<<<<<< HEAD
-static int s_uint64_buffer_test_fn(struct aws_allocator *alloc, void *ctx) {
-=======
-static int uint64_buffer_test_fn(struct aws_allocator *allocator, void *ctx) {
-    (void)allocator;
-    (void)ctx;
->>>>>>> 4090d102
+static int s_uint64_buffer_test_fn(struct aws_allocator *allocator, void *ctx) {
+    (void)allocator;
+    (void)ctx;
 
     uint64_t test_value = 0x1020304050607080;
     uint8_t buffer[8] = {0};
@@ -800,13 +574,9 @@
 
 AWS_TEST_CASE(uint64_buffer_test, s_uint64_buffer_test_fn)
 
-<<<<<<< HEAD
-static int s_uint64_buffer_non_aligned_test_fn(struct aws_allocator *alloc, void *ctx) {
-=======
-static int uint64_buffer_non_aligned_test_fn(struct aws_allocator *allocator, void *ctx) {
-    (void)allocator;
-    (void)ctx;
->>>>>>> 4090d102
+static int s_uint64_buffer_non_aligned_test_fn(struct aws_allocator *allocator, void *ctx) {
+    (void)allocator;
+    (void)ctx;
 
     uint64_t test_value = 0x1020304050607080;
     uint8_t *buffer = (uint8_t *)aws_mem_acquire(allocator, 9);
@@ -828,13 +598,9 @@
 
 AWS_TEST_CASE(uint64_buffer_non_aligned_test, s_uint64_buffer_non_aligned_test_fn)
 
-<<<<<<< HEAD
-static int s_uint32_buffer_test_fn(struct aws_allocator *alloc, void *ctx) {
-=======
-static int uint32_buffer_test_fn(struct aws_allocator *allocator, void *ctx) {
-    (void)allocator;
-    (void)ctx;
->>>>>>> 4090d102
+static int s_uint32_buffer_test_fn(struct aws_allocator *allocator, void *ctx) {
+    (void)allocator;
+    (void)ctx;
 
     uint32_t test_value = 0x10203040;
     uint8_t buffer[4] = {0};
@@ -851,12 +617,8 @@
 
 AWS_TEST_CASE(uint32_buffer_test, s_uint32_buffer_test_fn)
 
-<<<<<<< HEAD
-static int s_uint32_buffer_non_aligned_test_fn(struct aws_allocator *alloc, void *ctx) {
-=======
-static int uint32_buffer_non_aligned_test_fn(struct aws_allocator *allocator, void *ctx) {
-    (void)ctx;
->>>>>>> 4090d102
+static int s_uint32_buffer_non_aligned_test_fn(struct aws_allocator *allocator, void *ctx) {
+    (void)ctx;
 
     uint32_t test_value = 0x10203040;
     uint8_t *buffer = (uint8_t *)aws_mem_acquire(allocator, 9);
@@ -878,13 +640,9 @@
 
 AWS_TEST_CASE(uint32_buffer_non_aligned_test, s_uint32_buffer_non_aligned_test_fn)
 
-<<<<<<< HEAD
-static int s_uint24_buffer_test_fn(struct aws_allocator *alloc, void *ctx) {
-=======
-static int uint24_buffer_test_fn(struct aws_allocator *allocator, void *ctx) {
-    (void)allocator;
-    (void)ctx;
->>>>>>> 4090d102
+static int s_uint24_buffer_test_fn(struct aws_allocator *allocator, void *ctx) {
+    (void)allocator;
+    (void)ctx;
 
     uint32_t test_value = 0x102030;
     uint8_t buffer[3] = {0};
@@ -901,12 +659,8 @@
 
 AWS_TEST_CASE(uint24_buffer_test, s_uint24_buffer_test_fn)
 
-<<<<<<< HEAD
-static int s_uint24_buffer_non_aligned_test_fn(struct aws_allocator *alloc, void *ctx) {
-=======
-static int uint24_buffer_non_aligned_test_fn(struct aws_allocator *allocator, void *ctx) {
-    (void)ctx;
->>>>>>> 4090d102
+static int s_uint24_buffer_non_aligned_test_fn(struct aws_allocator *allocator, void *ctx) {
+    (void)ctx;
 
     uint32_t test_value = 0x102030;
     uint8_t *buffer = (uint8_t *)aws_mem_acquire(allocator, 9);
@@ -926,13 +680,9 @@
 
 AWS_TEST_CASE(uint24_buffer_non_aligned_test, s_uint24_buffer_non_aligned_test_fn)
 
-<<<<<<< HEAD
-static int s_uint16_buffer_test_fn(struct aws_allocator *alloc, void *ctx) {
-=======
-static int uint16_buffer_test_fn(struct aws_allocator *allocator, void *ctx) {
-    (void)allocator;
-    (void)ctx;
->>>>>>> 4090d102
+static int s_uint16_buffer_test_fn(struct aws_allocator *allocator, void *ctx) {
+    (void)allocator;
+    (void)ctx;
 
     uint16_t test_value = 0x1020;
     uint8_t buffer[2] = {0};
@@ -949,12 +699,8 @@
 
 AWS_TEST_CASE(uint16_buffer_test, s_uint16_buffer_test_fn)
 
-<<<<<<< HEAD
-static int s_uint16_buffer_non_aligned_test_fn(struct aws_allocator *alloc, void *ctx) {
-=======
-static int uint16_buffer_non_aligned_test_fn(struct aws_allocator *allocator, void *ctx) {
-    (void)ctx;
->>>>>>> 4090d102
+static int s_uint16_buffer_non_aligned_test_fn(struct aws_allocator *allocator, void *ctx) {
+    (void)ctx;
 
     uint16_t test_value = 0x1020;
     uint8_t *buffer = (uint8_t *)aws_mem_acquire(allocator, 9);
@@ -972,19 +718,12 @@
     return 0;
 }
 
-<<<<<<< HEAD
 AWS_TEST_CASE(uint16_buffer_non_aligned_test, s_uint16_buffer_non_aligned_test_fn)
 
 /* sanity check that signed/unsigned work the same */
-static int s_uint16_buffer_signed_positive_test_fn(struct aws_allocator *alloc, void *ctx) {
-=======
-AWS_TEST_CASE(uint16_buffer_non_aligned_test, uint16_buffer_non_aligned_test_fn)
-
-/* sanity check that signed/unsigned work the same */
-static int uint16_buffer_signed_positive_test_fn(struct aws_allocator *allocator, void *ctx) {
-    (void)allocator;
-    (void)ctx;
->>>>>>> 4090d102
+static int s_uint16_buffer_signed_positive_test_fn(struct aws_allocator *allocator, void *ctx) {
+    (void)allocator;
+    (void)ctx;
 
     int16_t test_value = 0x4030;
     uint8_t buffer[2] = {0};
@@ -1001,13 +740,9 @@
 
 AWS_TEST_CASE(uint16_buffer_signed_positive_test, s_uint16_buffer_signed_positive_test_fn)
 
-<<<<<<< HEAD
-static int s_uint16_buffer_signed_negative_test_fn(struct aws_allocator *alloc, void *ctx) {
-=======
-static int uint16_buffer_signed_negative_test_fn(struct aws_allocator *allocator, void *ctx) {
-    (void)allocator;
-    (void)ctx;
->>>>>>> 4090d102
+static int s_uint16_buffer_signed_negative_test_fn(struct aws_allocator *allocator, void *ctx) {
+    (void)allocator;
+    (void)ctx;
 
     int16_t test_value = -2;
     uint8_t buffer[2] = {0};
