
/*
 *  Copyright 2010-2018 Amazon.com, Inc. or its affiliates. All Rights Reserved.
 *
 *  Licensed under the Apache License, Version 2.0 (the "License").
 *  You may not use this file except in compliance with the License.
 *  A copy of the License is located at
 *
 *  http://aws.amazon.com/apache2.0
 *
 *  or in the "license" file accompanying this file. This file is distributed
 *  on an "AS IS" BASIS, WITHOUT WARRANTIES OR CONDITIONS OF ANY KIND, either
 *  express or implied. See the License for the specific language governing
 *  permissions and limitations under the License.
 */

#include <error_test.c>
#include <thread_test.c>
#include <mutex_test.c>
#include <clock_test.c>
#include <array_list_test.c>
<<<<<<< HEAD
#include <encoding_test.c>
=======
#include <linked_list_test.c>
>>>>>>> 6e7c31f1

int main(int argc, char *argv[]) {

    AWS_RUN_TEST_CASES(&raise_errors_test,
                       &reset_errors_test,
                       &error_callback_test,
                       &unknown_error_code_in_slot_test,
                       &unknown_error_code_no_slot_test,
                       &unknown_error_code_range_too_large_test,
                       &error_code_cross_thread_test,
                       &thread_creation_join_test,
                       &mutex_aquire_release_test,
                       &mutex_is_actually_mutex_test,
                       &high_res_clock_increments_test,
                       &sys_clock_increments_test,
                       &array_list_order_push_back_pop_front_test,
                       &array_list_order_push_back_pop_back_test,
                       &array_list_exponential_mem_model_test,
                       &array_list_exponential_mem_model_iteration_test,
                       &array_list_iteration_test,
                       &array_list_iteration_by_ptr_test,
                       &array_list_preallocated_iteration_test,
                       &array_list_preallocated_push_test,
                       &array_list_shrink_to_fit_test,
                       &array_list_shrink_to_fit_static_test,
                       &array_list_clear_test,
                       &array_list_copy_test,
                       &array_list_not_enough_space_test,
                       &array_list_not_enough_space_test_failure,
<<<<<<< HEAD
                       &hex_encoding_test_case_empty_test,
                       &hex_encoding_test_case_f_test,
                       &hex_encoding_test_case_fo_test,
                       &hex_encoding_test_case_foo_test,
                       &hex_encoding_test_case_foob_test,
                       &hex_encoding_test_case_fooba_test,
                       &hex_encoding_test_case_foobar_test,
                       &hex_encoding_test_case_missing_leading_zero,
                       &hex_encoding_invalid_buffer_size_test,
                       &hex_encoding_overflow_test,
                       &hex_encoding_invalid_string_test,
                       &base64_encoding_test_case_empty_test,
                       &base64_encoding_test_case_f_test,
                       &base64_encoding_test_case_fo_test,
                       &base64_encoding_test_case_foo_test,
                       &base64_encoding_test_case_foob_test,
                       &base64_encoding_test_case_fooba_test,
                       &base64_encoding_test_case_foobar_test,
                       &base64_encoding_buffer_size_too_small_test,
                       &base64_encoding_buffer_size_overflow_test,
                       &base64_encoding_buffer_size_invalid_test,
                       &base64_encoding_invalid_buffer_test,
                       &base64_encoding_invalid_padding_test,
                       &uint64_buffer_test,
                       &uint64_buffer_non_aligned_test,
                       &uint32_buffer_test,
                       &uint32_buffer_non_aligned_test,
                       &uint24_buffer_test,
                       &uint24_buffer_non_aligned_test,
                       &uint16_buffer_test,
                       &uint16_buffer_non_aligned_test,
                       &uint16_buffer_signed_positive_test,
                       &uint16_buffer_signed_negative_test)
=======
                       &linked_list_push_back_pop_front,
                       &linked_list_push_front_pop_back)
>>>>>>> 6e7c31f1
}<|MERGE_RESOLUTION|>--- conflicted
+++ resolved
@@ -19,11 +19,8 @@
 #include <mutex_test.c>
 #include <clock_test.c>
 #include <array_list_test.c>
-<<<<<<< HEAD
 #include <encoding_test.c>
-=======
 #include <linked_list_test.c>
->>>>>>> 6e7c31f1
 
 int main(int argc, char *argv[]) {
 
@@ -53,7 +50,8 @@
                        &array_list_copy_test,
                        &array_list_not_enough_space_test,
                        &array_list_not_enough_space_test_failure,
-<<<<<<< HEAD
+                       &linked_list_push_back_pop_front,
+                       &linked_list_push_front_pop_back,
                        &hex_encoding_test_case_empty_test,
                        &hex_encoding_test_case_f_test,
                        &hex_encoding_test_case_fo_test,
@@ -87,8 +85,4 @@
                        &uint16_buffer_non_aligned_test,
                        &uint16_buffer_signed_positive_test,
                        &uint16_buffer_signed_negative_test)
-=======
-                       &linked_list_push_back_pop_front,
-                       &linked_list_push_front_pop_back)
->>>>>>> 6e7c31f1
 }