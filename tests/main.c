--- conflicted
+++ resolved
@@ -53,7 +53,9 @@
                        &array_list_not_enough_space_test_failure,
                        &linked_list_push_back_pop_front,
                        &linked_list_push_front_pop_back,
-<<<<<<< HEAD
+                       &priority_queue_push_pop_order_test,
+                       &priority_queue_size_and_capacity_test,
+                       &priority_queue_random_values_test,
                        &hex_encoding_test_case_empty_test,
                        &hex_encoding_test_case_f_test,
                        &hex_encoding_test_case_fo_test,
@@ -88,10 +90,5 @@
                        &uint16_buffer_test,
                        &uint16_buffer_non_aligned_test,
                        &uint16_buffer_signed_positive_test,
-                       &uint16_buffer_signed_negative_test)
-=======
-                       &priority_queue_push_pop_order_test,
-                       &priority_queue_size_and_capacity_test,
-                       &priority_queue_random_values_test);
->>>>>>> 124346f7
+                       &uint16_buffer_signed_negative_test);
 }