--- conflicted
+++ resolved
@@ -27,37 +27,23 @@
             "%s(0x%016llx, 0x%016llx) = 0x%016llx",                                                                    \
             #fn,                                                                                                       \
             (unsigned long long)(a),                                                                                   \
-<<<<<<< HEAD
-            (unsigned long long)b,                                                                                     \
-            (unsigned long long)result);                                                                               \
-=======
             (unsigned long long)(b),                                                                                   \
             (unsigned long long)(result));                                                                             \
->>>>>>> 4090d102
         ASSERT_UINT_EQUALS(                                                                                            \
             (result),                                                                                                  \
             fn((b), (a)),                                                                                              \
             "%s(0x%016llx, 0x%016llx) = 0x%016llx",                                                                    \
             #fn,                                                                                                       \
             (unsigned long long)(b),                                                                                   \
-<<<<<<< HEAD
-            (unsigned long long)a,                                                                                     \
-            (unsigned long long)result);                                                                               \
-    } while (0)
-
-AWS_TEST_CASE(test_u64_saturating, s_test_u64_saturating_fn)
-static int s_test_u64_saturating_fn(struct aws_allocator *alloc, void *ctx) {
-=======
             (unsigned long long)(a),                                                                                   \
             (unsigned long long)(result));                                                                             \
     } while (0)
 
-AWS_TEST_CASE(test_u64_saturating, test_u64_saturating_fn)
-static int test_u64_saturating_fn(struct aws_allocator *allocator, void *ctx) {
+AWS_TEST_CASE(test_u64_saturating, s_test_u64_saturating_fn)
+static int s_test_u64_saturating_fn(struct aws_allocator *allocator, void *ctx) {
     (void)allocator;
     (void)ctx;
 
->>>>>>> 4090d102
     CHECK_SAT(aws_mul_u64_saturating, 0, 0, 0);
     CHECK_SAT(aws_mul_u64_saturating, 0, 1, 0);
     CHECK_SAT(aws_mul_u64_saturating, 0, ~0LLU, 0);
@@ -78,16 +64,11 @@
     return 0;
 }
 
-<<<<<<< HEAD
 AWS_TEST_CASE(test_u32_saturating, s_test_u32_saturating_fn)
-static int s_test_u32_saturating_fn(struct aws_allocator *alloc, void *ctx) {
-=======
-AWS_TEST_CASE(test_u32_saturating, test_u32_saturating_fn)
-static int test_u32_saturating_fn(struct aws_allocator *allocator, void *ctx) {
+static int s_test_u32_saturating_fn(struct aws_allocator *allocator, void *ctx) {
     (void)allocator;
     (void)ctx;
 
->>>>>>> 4090d102
     CHECK_SAT(aws_mul_u32_saturating, 0, 0, 0);
     CHECK_SAT(aws_mul_u32_saturating, 0, 1, 0);
     CHECK_SAT(aws_mul_u32_saturating, 0, ~0U, 0);
@@ -142,16 +123,11 @@
         CHECK_NO_OVF_0(fn, type, b, a, r);                                                                             \
     } while (0)
 
-<<<<<<< HEAD
 AWS_TEST_CASE(test_u64_checked, s_test_u64_checked_fn)
-static int s_test_u64_checked_fn(struct aws_allocator *alloc, void *ctx) {
-=======
-AWS_TEST_CASE(test_u64_checked, test_u64_checked_fn)
-static int test_u64_checked_fn(struct aws_allocator *allocator, void *ctx) {
+static int s_test_u64_checked_fn(struct aws_allocator *allocator, void *ctx) {
     (void)allocator;
     (void)ctx;
 
->>>>>>> 4090d102
     CHECK_NO_OVF(aws_mul_u64_checked, uint64_t, 0, 0, 0);
     CHECK_NO_OVF(aws_mul_u64_checked, uint64_t, 0, 1, 0);
     CHECK_NO_OVF(aws_mul_u64_checked, uint64_t, 0, ~0LLU, 0);
@@ -172,17 +148,12 @@
     return 0;
 }
 
-<<<<<<< HEAD
 AWS_TEST_CASE(test_u32_checked, s_test_u32_checked_fn)
-static int s_test_u32_checked_fn(struct aws_allocator *alloc, void *ctx) {
-=======
-AWS_TEST_CASE(test_u32_checked, test_u32_checked_fn)
 /* NOLINTNEXTLINE(readability-function-size) */
-static int test_u32_checked_fn(struct aws_allocator *allocator, void *ctx) {
+static int s_test_u32_checked_fn(struct aws_allocator *allocator, void *ctx) {
     (void)allocator;
     (void)ctx;
 
->>>>>>> 4090d102
     CHECK_NO_OVF(aws_mul_u32_checked, uint32_t, 0, 0, 0);
     CHECK_NO_OVF(aws_mul_u32_checked, uint32_t, 0, 1, 0);
     CHECK_NO_OVF(aws_mul_u32_checked, uint32_t, 0, ~0u, 0);
