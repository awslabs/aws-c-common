--- conflicted
+++ resolved
@@ -16,15 +16,11 @@
 #include <aws/common/lru_cache.h>
 #include <aws/testing/aws_test_harness.h>
 
-<<<<<<< HEAD
+#include <aws/testing/aws_test_harness.h>
+
 static int s_test_lru_cache_overflow_static_members_fn(struct aws_allocator *allocator, void *ctx) {
-=======
-#include <aws/testing/aws_test_harness.h>
-
-static int test_lru_cache_overflow_static_members_fn(struct aws_allocator *allocator, void *ctx) {
-    (void)ctx;
-
->>>>>>> 4090d102
+    (void)ctx;
+
     struct aws_lru_cache cache;
 
     ASSERT_SUCCESS(aws_lru_cache_init(&cache, allocator, aws_hash_c_string, aws_c_string_eq, NULL, NULL, 3));
@@ -82,13 +78,9 @@
 
 AWS_TEST_CASE(test_lru_cache_overflow_static_members, s_test_lru_cache_overflow_static_members_fn)
 
-<<<<<<< HEAD
 static int s_test_lru_cache_lru_ness_static_members_fn(struct aws_allocator *allocator, void *ctx) {
-=======
-static int test_lru_cache_lru_ness_static_members_fn(struct aws_allocator *allocator, void *ctx) {
-    (void)ctx;
-
->>>>>>> 4090d102
+    (void)ctx;
+
     struct aws_lru_cache cache;
 
     ASSERT_SUCCESS(aws_lru_cache_init(&cache, allocator, aws_hash_c_string, aws_c_string_eq, NULL, NULL, 3));
@@ -151,21 +143,13 @@
     value_element->value_removed = true;
 }
 
-<<<<<<< HEAD
 static int s_test_lru_cache_entries_cleanup_fn(struct aws_allocator *allocator, void *ctx) {
+    (void)ctx;
+
     struct aws_lru_cache cache;
 
     ASSERT_SUCCESS(aws_lru_cache_init(
         &cache, allocator, aws_hash_c_string, aws_c_string_eq, NULL, s_lru_test_element_value_destroy, 2));
-=======
-static int test_lru_cache_entries_cleanup_fn(struct aws_allocator *allocator, void *ctx) {
-    (void)ctx;
-
-    struct aws_lru_cache cache;
-
-    ASSERT_SUCCESS(aws_lru_cache_init(
-        &cache, allocator, aws_hash_c_string, aws_c_string_eq, NULL, lru_test_element_value_destroy, 2));
->>>>>>> 4090d102
 
     const char *first_key = "first";
     const char *second_key = "second";
@@ -208,21 +192,13 @@
 
 AWS_TEST_CASE(test_lru_cache_entries_cleanup, s_test_lru_cache_entries_cleanup_fn)
 
-<<<<<<< HEAD
 static int s_test_lru_cache_overwrite_fn(struct aws_allocator *allocator, void *ctx) {
+    (void)ctx;
+
     struct aws_lru_cache cache;
 
     ASSERT_SUCCESS(aws_lru_cache_init(
         &cache, allocator, aws_hash_c_string, aws_c_string_eq, NULL, s_lru_test_element_value_destroy, 2));
-=======
-static int test_lru_cache_overwrite_fn(struct aws_allocator *allocator, void *ctx) {
-    (void)ctx;
-
-    struct aws_lru_cache cache;
-
-    ASSERT_SUCCESS(aws_lru_cache_init(
-        &cache, allocator, aws_hash_c_string, aws_c_string_eq, NULL, lru_test_element_value_destroy, 2));
->>>>>>> 4090d102
 
     const char *first_key = "first";
 
@@ -249,13 +225,9 @@
 
 AWS_TEST_CASE(test_lru_cache_overwrite, s_test_lru_cache_overwrite_fn)
 
-<<<<<<< HEAD
 static int s_test_lru_cache_element_access_members_fn(struct aws_allocator *allocator, void *ctx) {
-=======
-static int test_lru_cache_element_access_members_fn(struct aws_allocator *allocator, void *ctx) {
-    (void)ctx;
-
->>>>>>> 4090d102
+    (void)ctx;
+
     struct aws_lru_cache cache;
 
     ASSERT_SUCCESS(aws_lru_cache_init(&cache, allocator, aws_hash_c_string, aws_c_string_eq, NULL, NULL, 3));
@@ -293,8 +265,4 @@
     return 0;
 }
 
-<<<<<<< HEAD
-AWS_TEST_CASE(test_lru_cache_element_access_members, s_test_lru_cache_element_access_members_fn)
-=======
-AWS_TEST_CASE(test_lru_cache_element_access_members, test_lru_cache_element_access_members_fn)
->>>>>>> 4090d102
+AWS_TEST_CASE(test_lru_cache_element_access_members, s_test_lru_cache_element_access_members_fn)