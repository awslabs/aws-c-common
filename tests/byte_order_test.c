--- conflicted
+++ resolved
@@ -17,14 +17,10 @@
 
 #include <aws/testing/aws_test_harness.h>
 
-<<<<<<< HEAD
-static int s_byte_swap_test_fn(struct aws_allocator *alloc, void *ctx) {
-=======
-static int byte_swap_test_fn(struct aws_allocator *allocator, void *ctx) {
+static int s_byte_swap_test_fn(struct aws_allocator *allocator, void *ctx) {
     (void)allocator;
     (void)ctx;
 
->>>>>>> 4090d102
     uint64_t ans_x = 0x1122334455667788ULL;
     uint32_t ans_y = 0xaabbccdd;
     uint16_t ans_z = 0xeeff;
