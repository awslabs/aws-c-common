/*
 * Copyright 2010-2018 Amazon.com, Inc. or its affiliates. All Rights Reserved.
 *
 * Licensed under the Apache License, Version 2.0 (the "License").
 * You may not use this file except in compliance with the License.
 * A copy of the License is located at
 *
 *  http://aws.amazon.com/apache2.0
 *
 * or in the "license" file accompanying this file. This file is distributed
 * on an "AS IS" BASIS, WITHOUT WARRANTIES OR CONDITIONS OF ANY KIND, either
 * express or implied. See the License for the specific language governing
 * permissions and limitations under the License.
 */

#include <aws/common/priority_queue.h>

#include <aws/testing/aws_test_harness.h>

#include <stdlib.h>

<<<<<<< HEAD
static int s_compare_ints(const void *a, const void *b) {
    int arg1 = *(const int *)a;
    int arg2 = *(const int *)b;

    if (arg1 < arg2)
        return -1;
    if (arg1 > arg2)
        return 1;
    return 0;
}

static int s_test_priority_queue_preserves_order(struct aws_allocator *alloc, void *ctx) {
    struct aws_priority_queue queue;

    int err = aws_priority_queue_dynamic_init(&queue, alloc, 10, sizeof(int), s_compare_ints);
=======
static int compare_ints(const void *a, const void *b) {
    int arg1 = *(const int *)a;
    int arg2 = *(const int *)b;

    if (arg1 < arg2) {
        return -1;
    }
    if (arg1 > arg2) {
        return 1;
    }
    return 0;
}

static int test_priority_queue_preserves_order(struct aws_allocator *allocator, void *ctx) {
    (void)ctx;

    struct aws_priority_queue queue;

    int err = aws_priority_queue_dynamic_init(&queue, allocator, 10, sizeof(int), compare_ints);
>>>>>>> 4090d102
    ASSERT_SUCCESS(err, "Priority queue initialization failed with error %d", err);

    int first = 45, second = 67, third = 80, fourth = 120, fifth = 10000;

    ASSERT_SUCCESS(aws_priority_queue_push(&queue, &third), "Push operation failed for item %d", third);
    ASSERT_SUCCESS(aws_priority_queue_push(&queue, &fourth), "Push operation failed for item %d", fourth);
    ASSERT_SUCCESS(aws_priority_queue_push(&queue, &second), "Push operation failed for item %d", second);
    ASSERT_SUCCESS(aws_priority_queue_push(&queue, &fifth), "Push operation failed for item %d", fifth);
    ASSERT_SUCCESS(aws_priority_queue_push(&queue, &first), "Push operation failed for item %d", first);

    size_t num_elements = aws_priority_queue_size(&queue);
    ASSERT_INT_EQUALS(5, num_elements, "Priority queue size should have been %d but was %d", 5, num_elements);

    int pop_val, top_val, *top_val_ptr;
    err = aws_priority_queue_top(&queue, (void **)&top_val_ptr);
    ASSERT_SUCCESS(err, "Top operation failed with error %d", err);
    top_val = *top_val_ptr;
    err = aws_priority_queue_pop(&queue, &pop_val);
    ASSERT_SUCCESS(err, "Pop operation failed with error %d", err);
    ASSERT_INT_EQUALS(first, pop_val, "First element returned should have been %d but was %d", first, pop_val);
    ASSERT_INT_EQUALS(
<<<<<<< HEAD
        pop_val, top_val, "Popped element should have been the top element. expected %d but was %d", pop_val, top_val);
=======
        pop_val,
        top_val,
        "Popped element should have been the top element. expected %d but was "
        "%d",
        pop_val,
        top_val);
>>>>>>> 4090d102

    err = aws_priority_queue_top(&queue, (void **)&top_val_ptr);
    ASSERT_SUCCESS(err, "Top operation failed with error %d", err);
    top_val = *top_val_ptr;
    err = aws_priority_queue_pop(&queue, &pop_val);
    ASSERT_SUCCESS(err, "Pop operation failed with error %d", err);
    ASSERT_INT_EQUALS(second, pop_val, "Second element returned should have been %d but was %d", second, pop_val);
    ASSERT_INT_EQUALS(
<<<<<<< HEAD
        pop_val, top_val, "Popped element should have been the top element. expected %d but was %d", pop_val, top_val);
=======
        pop_val,
        top_val,
        "Popped element should have been the top element. expected %d but was "
        "%d",
        pop_val,
        top_val);
>>>>>>> 4090d102

    err = aws_priority_queue_top(&queue, (void **)&top_val_ptr);
    ASSERT_SUCCESS(err, "Top operation failed with error %d", err);
    top_val = *top_val_ptr;
    err = aws_priority_queue_pop(&queue, &pop_val);
    ASSERT_SUCCESS(err, "Pop operation failed with error %d", err);
    ASSERT_INT_EQUALS(third, pop_val, "Third element returned should have been %d but was %d", third, pop_val);
    ASSERT_INT_EQUALS(
<<<<<<< HEAD
        pop_val, top_val, "Popped element should have been the top element. expected %d but was %d", pop_val, top_val);
=======
        pop_val,
        top_val,
        "Popped element should have been the top element. expected %d but was "
        "%d",
        pop_val,
        top_val);
>>>>>>> 4090d102

    err = aws_priority_queue_top(&queue, (void **)&top_val_ptr);
    ASSERT_SUCCESS(err, "Top operation failed with error %d", err);
    top_val = *top_val_ptr;
    err = aws_priority_queue_pop(&queue, &pop_val);
    ASSERT_SUCCESS(err, "Pop operation failed with error %d", err);
    ASSERT_INT_EQUALS(fourth, pop_val, "Fourth element returned should have been %d but was %d", fourth, pop_val);
    ASSERT_INT_EQUALS(
<<<<<<< HEAD
        pop_val, top_val, "Popped element should have been the top element. expected %d but was %d", pop_val, top_val);
=======
        pop_val,
        top_val,
        "Popped element should have been the top element. expected %d but was "
        "%d",
        pop_val,
        top_val);
>>>>>>> 4090d102

    err = aws_priority_queue_top(&queue, (void **)&top_val_ptr);
    ASSERT_SUCCESS(err, "Top operation failed with error %d", err);
    top_val = *top_val_ptr;
    err = aws_priority_queue_pop(&queue, &pop_val);
    ASSERT_SUCCESS(err, "Pop operation failed with error %d", err);
    ASSERT_INT_EQUALS(fifth, pop_val, "Fifth element returned should have been %d but was %d", fifth, pop_val);
    ASSERT_INT_EQUALS(
<<<<<<< HEAD
        pop_val, top_val, "Popped element should have been the top element. expected %d but was %d", pop_val, top_val);
=======
        pop_val,
        top_val,
        "Popped element should have been the top element. expected %d but was "
        "%d",
        pop_val,
        top_val);
>>>>>>> 4090d102

    ASSERT_ERROR(
        AWS_ERROR_PRIORITY_QUEUE_EMPTY,
        aws_priority_queue_pop(&queue, &pop_val),
        "Popping from empty queue should result in error");

    aws_priority_queue_clean_up(&queue);
    return 0;
}

<<<<<<< HEAD
static int s_test_priority_queue_random_values(struct aws_allocator *alloc, void *ctx) {
=======
static int test_priority_queue_random_values(struct aws_allocator *allocator, void *ctx) {
    (void)allocator;
    (void)ctx;

>>>>>>> 4090d102
    enum { SIZE = 20 };
    struct aws_priority_queue queue;
    int storage[SIZE], err;
    aws_priority_queue_static_init(&queue, storage, SIZE, sizeof(int), s_compare_ints);
    int values[SIZE];
    srand((unsigned)(uintptr_t)&queue);
    for (int i = 0; i < SIZE; i++) {
        values[i] = rand() % 1000;
        err = aws_priority_queue_push(&queue, &values[i]);
        ASSERT_SUCCESS(err, "Push operation failed with error %d", err);
    }

    qsort(values, SIZE, sizeof(int), s_compare_ints);

    /* pop only half */
    for (int i = 0; i < SIZE / 2; i++) {
        int top;
        err = aws_priority_queue_pop(&queue, &top);
        ASSERT_SUCCESS(err, "Pop operation failed with error %d", err);
        ASSERT_INT_EQUALS(values[i], top, "Elements priority are out of order. Expected: %d Actual %d", values[i], top);
    }

    /* push new random values in that first half*/
    for (int i = 0; i < SIZE / 2; i++) {
        values[i] = rand() % 1000;
        err = aws_priority_queue_push(&queue, &values[i]);
        ASSERT_SUCCESS(err, "Push operation failed with error %d", err);
    }

    /* sort again so we can verify correct order on pop */
    qsort(values, SIZE, sizeof(int), s_compare_ints);
    /* pop all the queue */
    for (int i = 0; i < SIZE; i++) {
        int top;
        err = aws_priority_queue_pop(&queue, &top);
        ASSERT_SUCCESS(err, "Pop operation failed with error %d", err);
        ASSERT_INT_EQUALS(values[i], top, "Elements priority are out of order. Expected: %d Actual %d", values[i], top);
    }

    aws_priority_queue_clean_up(&queue);

    return 0;
}

<<<<<<< HEAD
static int s_test_priority_queue_size_and_capacity(struct aws_allocator *alloc, void *ctx) {
    struct aws_priority_queue queue;
    int err = aws_priority_queue_dynamic_init(&queue, alloc, 5, sizeof(int), s_compare_ints);
=======
static int test_priority_queue_size_and_capacity(struct aws_allocator *allocator, void *ctx) {
    (void)ctx;

    struct aws_priority_queue queue;
    int err = aws_priority_queue_dynamic_init(&queue, allocator, 5, sizeof(int), compare_ints);
>>>>>>> 4090d102
    ASSERT_SUCCESS(err, "Dynamic init failed with error %d", err);
    size_t capacity = aws_priority_queue_capacity(&queue);
    ASSERT_INT_EQUALS(5, capacity, "Expected Capacity %d but was %d", 5, capacity);

    for (int i = 0; i < 15; i++) {
        err = aws_priority_queue_push(&queue, &i);
        ASSERT_SUCCESS(err, "Push operation failed with error %d", err);
    }

    size_t size = aws_priority_queue_size(&queue);
    ASSERT_INT_EQUALS(15, size, "Expected Size %d but was %d", 15, capacity);

    capacity = aws_priority_queue_capacity(&queue);
    ASSERT_INT_EQUALS(20, capacity, "Expected Capacity %d but was %d", 20, capacity);

    aws_priority_queue_clean_up(&queue);
    return 0;
}

AWS_TEST_CASE(priority_queue_push_pop_order_test, s_test_priority_queue_preserves_order);
AWS_TEST_CASE(priority_queue_random_values_test, s_test_priority_queue_random_values);
AWS_TEST_CASE(priority_queue_size_and_capacity_test, s_test_priority_queue_size_and_capacity);<|MERGE_RESOLUTION|>--- conflicted
+++ resolved
@@ -19,24 +19,7 @@
 
 #include <stdlib.h>
 
-<<<<<<< HEAD
 static int s_compare_ints(const void *a, const void *b) {
-    int arg1 = *(const int *)a;
-    int arg2 = *(const int *)b;
-
-    if (arg1 < arg2)
-        return -1;
-    if (arg1 > arg2)
-        return 1;
-    return 0;
-}
-
-static int s_test_priority_queue_preserves_order(struct aws_allocator *alloc, void *ctx) {
-    struct aws_priority_queue queue;
-
-    int err = aws_priority_queue_dynamic_init(&queue, alloc, 10, sizeof(int), s_compare_ints);
-=======
-static int compare_ints(const void *a, const void *b) {
     int arg1 = *(const int *)a;
     int arg2 = *(const int *)b;
 
@@ -49,13 +32,12 @@
     return 0;
 }
 
-static int test_priority_queue_preserves_order(struct aws_allocator *allocator, void *ctx) {
+static int s_test_priority_queue_preserves_order(struct aws_allocator *allocator, void *ctx) {
     (void)ctx;
 
     struct aws_priority_queue queue;
 
-    int err = aws_priority_queue_dynamic_init(&queue, allocator, 10, sizeof(int), compare_ints);
->>>>>>> 4090d102
+    int err = aws_priority_queue_dynamic_init(&queue, allocator, 10, sizeof(int), s_compare_ints);
     ASSERT_SUCCESS(err, "Priority queue initialization failed with error %d", err);
 
     int first = 45, second = 67, third = 80, fourth = 120, fifth = 10000;
@@ -77,16 +59,7 @@
     ASSERT_SUCCESS(err, "Pop operation failed with error %d", err);
     ASSERT_INT_EQUALS(first, pop_val, "First element returned should have been %d but was %d", first, pop_val);
     ASSERT_INT_EQUALS(
-<<<<<<< HEAD
         pop_val, top_val, "Popped element should have been the top element. expected %d but was %d", pop_val, top_val);
-=======
-        pop_val,
-        top_val,
-        "Popped element should have been the top element. expected %d but was "
-        "%d",
-        pop_val,
-        top_val);
->>>>>>> 4090d102
 
     err = aws_priority_queue_top(&queue, (void **)&top_val_ptr);
     ASSERT_SUCCESS(err, "Top operation failed with error %d", err);
@@ -95,16 +68,7 @@
     ASSERT_SUCCESS(err, "Pop operation failed with error %d", err);
     ASSERT_INT_EQUALS(second, pop_val, "Second element returned should have been %d but was %d", second, pop_val);
     ASSERT_INT_EQUALS(
-<<<<<<< HEAD
         pop_val, top_val, "Popped element should have been the top element. expected %d but was %d", pop_val, top_val);
-=======
-        pop_val,
-        top_val,
-        "Popped element should have been the top element. expected %d but was "
-        "%d",
-        pop_val,
-        top_val);
->>>>>>> 4090d102
 
     err = aws_priority_queue_top(&queue, (void **)&top_val_ptr);
     ASSERT_SUCCESS(err, "Top operation failed with error %d", err);
@@ -113,16 +77,7 @@
     ASSERT_SUCCESS(err, "Pop operation failed with error %d", err);
     ASSERT_INT_EQUALS(third, pop_val, "Third element returned should have been %d but was %d", third, pop_val);
     ASSERT_INT_EQUALS(
-<<<<<<< HEAD
         pop_val, top_val, "Popped element should have been the top element. expected %d but was %d", pop_val, top_val);
-=======
-        pop_val,
-        top_val,
-        "Popped element should have been the top element. expected %d but was "
-        "%d",
-        pop_val,
-        top_val);
->>>>>>> 4090d102
 
     err = aws_priority_queue_top(&queue, (void **)&top_val_ptr);
     ASSERT_SUCCESS(err, "Top operation failed with error %d", err);
@@ -131,16 +86,7 @@
     ASSERT_SUCCESS(err, "Pop operation failed with error %d", err);
     ASSERT_INT_EQUALS(fourth, pop_val, "Fourth element returned should have been %d but was %d", fourth, pop_val);
     ASSERT_INT_EQUALS(
-<<<<<<< HEAD
         pop_val, top_val, "Popped element should have been the top element. expected %d but was %d", pop_val, top_val);
-=======
-        pop_val,
-        top_val,
-        "Popped element should have been the top element. expected %d but was "
-        "%d",
-        pop_val,
-        top_val);
->>>>>>> 4090d102
 
     err = aws_priority_queue_top(&queue, (void **)&top_val_ptr);
     ASSERT_SUCCESS(err, "Top operation failed with error %d", err);
@@ -149,16 +95,7 @@
     ASSERT_SUCCESS(err, "Pop operation failed with error %d", err);
     ASSERT_INT_EQUALS(fifth, pop_val, "Fifth element returned should have been %d but was %d", fifth, pop_val);
     ASSERT_INT_EQUALS(
-<<<<<<< HEAD
         pop_val, top_val, "Popped element should have been the top element. expected %d but was %d", pop_val, top_val);
-=======
-        pop_val,
-        top_val,
-        "Popped element should have been the top element. expected %d but was "
-        "%d",
-        pop_val,
-        top_val);
->>>>>>> 4090d102
 
     ASSERT_ERROR(
         AWS_ERROR_PRIORITY_QUEUE_EMPTY,
@@ -169,14 +106,10 @@
     return 0;
 }
 
-<<<<<<< HEAD
-static int s_test_priority_queue_random_values(struct aws_allocator *alloc, void *ctx) {
-=======
-static int test_priority_queue_random_values(struct aws_allocator *allocator, void *ctx) {
+static int s_test_priority_queue_random_values(struct aws_allocator *allocator, void *ctx) {
     (void)allocator;
     (void)ctx;
 
->>>>>>> 4090d102
     enum { SIZE = 20 };
     struct aws_priority_queue queue;
     int storage[SIZE], err;
@@ -221,17 +154,11 @@
     return 0;
 }
 
-<<<<<<< HEAD
-static int s_test_priority_queue_size_and_capacity(struct aws_allocator *alloc, void *ctx) {
-    struct aws_priority_queue queue;
-    int err = aws_priority_queue_dynamic_init(&queue, alloc, 5, sizeof(int), s_compare_ints);
-=======
-static int test_priority_queue_size_and_capacity(struct aws_allocator *allocator, void *ctx) {
+static int s_test_priority_queue_size_and_capacity(struct aws_allocator *allocator, void *ctx) {
     (void)ctx;
 
     struct aws_priority_queue queue;
-    int err = aws_priority_queue_dynamic_init(&queue, allocator, 5, sizeof(int), compare_ints);
->>>>>>> 4090d102
+    int err = aws_priority_queue_dynamic_init(&queue, allocator, 5, sizeof(int), s_compare_ints);
     ASSERT_SUCCESS(err, "Dynamic init failed with error %d", err);
     size_t capacity = aws_priority_queue_capacity(&queue);
     ASSERT_INT_EQUALS(5, capacity, "Expected Capacity %d but was %d", 5, capacity);
