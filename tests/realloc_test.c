/*
 * Copyright 2010-2018 Amazon.com, Inc. or its affiliates. All Rights Reserved.
 *
 * Licensed under the Apache License, Version 2.0 (the "License").
 * You may not use this file except in compliance with the License.
 * A copy of the License is located at
 *
 *  http://aws.amazon.com/apache2.0
 *
 * or in the "license" file accompanying this file. This file is distributed
 * on an "AS IS" BASIS, WITHOUT WARRANTIES OR CONDITIONS OF ANY KIND, either
 * express or implied. See the License for the specific language governing
 * permissions and limitations under the License.
 */

#include <aws/common/common.h>

#include <aws/testing/aws_test_harness.h>

#ifdef __MACH__
#    include <CoreFoundation/CoreFoundation.h>
#endif

static size_t s_alloc_counter, s_alloc_total_size, s_call_ct_malloc, s_call_ct_free, s_call_ct_realloc;

<<<<<<< HEAD
static void *s_test_alloc_acquire(struct aws_allocator *allocator, size_t size) {
    s_alloc_counter++;
    s_call_ct_malloc++;
    s_alloc_total_size += size;
=======
static void *test_alloc_acquire(struct aws_allocator *allocator, size_t size) {
    (void)allocator;

    alloc_counter++;
    call_ct_malloc++;
    alloc_total_size += size;
>>>>>>> 4090d102

    uint8_t *buf = malloc(size + 16);
    *(size_t *)buf = size;
    buf += 16;
    return buf;
}

<<<<<<< HEAD
static void s_test_alloc_release(struct aws_allocator *allocator, void *ptr) {
=======
static void test_alloc_release(struct aws_allocator *allocator, void *ptr) {
    (void)allocator;

>>>>>>> 4090d102
    uint8_t *buf = ptr;
    s_call_ct_free++;

    buf -= 16;
    size_t old_size = *(size_t *)buf;
    s_alloc_counter--;
    s_alloc_total_size -= old_size;

    free(buf);
}

static size_t s_original_size, s_reported_oldsize;

<<<<<<< HEAD
static void *s_test_realloc(struct aws_allocator *allocator, void *ptr, size_t oldsize, size_t newsize) {
=======
static void *test_realloc(struct aws_allocator *allocator, void *ptr, size_t oldsize, size_t newsize) {
    (void)allocator;

>>>>>>> 4090d102
    uint8_t *buf = ptr;
    buf -= 16;
    s_call_ct_realloc++;

    s_original_size = *(size_t *)buf;
    s_reported_oldsize = oldsize;

    /* Always pick a new pointer for test purposes */
    void *newbuf = malloc(newsize);
<<<<<<< HEAD
    if (!newbuf)
        abort();
=======
    if (!newbuf) {
        abort();
    }
>>>>>>> 4090d102

    memcpy(newbuf, buf, 16 + (oldsize > newsize ? newsize : oldsize));
    free(buf);
    buf = newbuf;

    *(size_t *)buf = newsize;
    s_alloc_total_size += (newsize - oldsize);

    return buf + 16;
}

<<<<<<< HEAD
static void *s_test_malloc_failing(struct aws_allocator *allocator, size_t size) {
    return NULL;
}

static void *s_test_realloc_failing(struct aws_allocator *allocator, void *ptr, size_t oldsize, size_t newsize) {
    return NULL;
}

static const uint8_t TEST_PATTERN[32] = {0xa5, 0x41, 0xcb, 0xe7, 0x00, 0x19, 0xd9, 0xf3, 0x60, 0x4a, 0x2b,
                                         0x68, 0x55, 0x46, 0xb7, 0xe0, 0x74, 0x91, 0x2a, 0xbe, 0x5e, 0x41,
                                         0x06, 0x39, 0x02, 0x02, 0xf6, 0x79, 0x1c, 0x4a, 0x08, 0xa9};

AWS_TEST_CASE(test_realloc_fallback, s_test_realloc_fallback_fn)
static int s_test_realloc_fallback_fn(struct aws_allocator *unused, void *ctx) {
    struct aws_allocator allocator = {
        .mem_acquire = s_test_alloc_acquire, .mem_release = s_test_alloc_release, .mem_realloc = NULL};
=======
static void *test_malloc_failing(struct aws_allocator *allocator, size_t size) {
    (void)allocator;
    (void)size;
    return NULL;
}

static void *test_realloc_failing(struct aws_allocator *allocator, void *ptr, size_t oldsize, size_t newsize) {
    (void)allocator;
    (void)ptr;
    (void)oldsize;
    (void)newsize;
    return NULL;
}

static const uint8_t testpattern[32] = {0xa5, 0x41, 0xcb, 0xe7, 0x00, 0x19, 0xd9, 0xf3, 0x60, 0x4a, 0x2b,
                                        0x68, 0x55, 0x46, 0xb7, 0xe0, 0x74, 0x91, 0x2a, 0xbe, 0x5e, 0x41,
                                        0x06, 0x39, 0x02, 0x02, 0xf6, 0x79, 0x1c, 0x4a, 0x08, 0xa9};

AWS_TEST_CASE(test_realloc_fallback, test_realloc_fallback_fn)
static int test_realloc_fallback_fn(struct aws_allocator *allocator, void *ctx) {
    (void)allocator;
    (void)ctx;

    struct aws_allocator test_allocator = {
        .mem_acquire = test_alloc_acquire,
        .mem_release = test_alloc_release,
        .mem_realloc = NULL,
    };
>>>>>>> 4090d102

    s_call_ct_malloc = s_call_ct_free = s_call_ct_realloc = 0;

    void *buf = aws_mem_acquire(&test_allocator, 32);
    void *oldbuf = buf;
<<<<<<< HEAD
    memcpy(buf, TEST_PATTERN, 32);
    ASSERT_SUCCESS(aws_mem_realloc(&allocator, &buf, 32, 64));
    ASSERT_INT_EQUALS(s_call_ct_malloc, 2);
    ASSERT_INT_EQUALS(s_call_ct_free, 1);
    ASSERT_INT_EQUALS(s_alloc_counter, 1);
    ASSERT_INT_EQUALS(s_alloc_total_size, 64);
    ASSERT_INT_EQUALS(memcmp(buf, TEST_PATTERN, 32), 0);
=======
    memcpy(buf, testpattern, 32);
    ASSERT_SUCCESS(aws_mem_realloc(&test_allocator, &buf, 32, 64));
    ASSERT_INT_EQUALS(call_ct_malloc, 2);
    ASSERT_INT_EQUALS(call_ct_free, 1);
    ASSERT_INT_EQUALS(alloc_counter, 1);
    ASSERT_INT_EQUALS(alloc_total_size, 64);
    ASSERT_INT_EQUALS(memcmp(buf, testpattern, 32), 0);
>>>>>>> 4090d102
    ASSERT_FALSE(buf == oldbuf);

    aws_mem_release(&test_allocator, buf);

    return 0;
}

<<<<<<< HEAD
AWS_TEST_CASE(test_realloc_fallback_oom, s_test_realloc_fallback_oom_fn)
static int s_test_realloc_fallback_oom_fn(struct aws_allocator *unused, void *ctx) {
    struct aws_allocator allocator = {
        .mem_acquire = s_test_alloc_acquire, .mem_release = s_test_alloc_release, .mem_realloc = NULL};

    s_call_ct_malloc = s_call_ct_free = s_call_ct_realloc = 0;
    void *buf = aws_mem_acquire(&allocator, 32);
    void *oldbuf = buf;

    allocator.mem_acquire = s_test_malloc_failing;

    ASSERT_ERROR(AWS_ERROR_OOM, aws_mem_realloc(&allocator, &buf, 32, 64));
    ASSERT_INT_EQUALS(s_call_ct_free, 0);
=======
AWS_TEST_CASE(test_realloc_fallback_oom, test_realloc_fallback_oom_fn)
static int test_realloc_fallback_oom_fn(struct aws_allocator *allocator, void *ctx) {
    (void)allocator;
    (void)ctx;

    struct aws_allocator test_allocator = {
        .mem_acquire = test_alloc_acquire,
        .mem_release = test_alloc_release,
        .mem_realloc = NULL,
    };

    call_ct_malloc = call_ct_free = call_ct_realloc = 0;
    void *buf = aws_mem_acquire(&test_allocator, 32);
    void *oldbuf = buf;

    test_allocator.mem_acquire = test_malloc_failing;

    ASSERT_ERROR(AWS_ERROR_OOM, aws_mem_realloc(&test_allocator, &buf, 32, 64));
    ASSERT_INT_EQUALS(call_ct_free, 0);
>>>>>>> 4090d102
    ASSERT_PTR_EQUALS(buf, oldbuf);

    aws_mem_release(&test_allocator, buf);

    return 0;
}

<<<<<<< HEAD
AWS_TEST_CASE(test_realloc_passthrough_oom, s_test_realloc_passthrough_oom_fn)
static int s_test_realloc_passthrough_oom_fn(struct aws_allocator *unused, void *ctx) {
    struct aws_allocator allocator = {.mem_acquire = s_test_alloc_acquire,
                                      .mem_release = s_test_alloc_release,
                                      .mem_realloc = s_test_realloc_failing};
=======
AWS_TEST_CASE(test_realloc_passthrough_oom, test_realloc_passthrough_oom_fn)
static int test_realloc_passthrough_oom_fn(struct aws_allocator *allocator, void *ctx) {
    (void)allocator;
    (void)ctx;

    struct aws_allocator test_allocator = {
        .mem_acquire = test_alloc_acquire,
        .mem_release = test_alloc_release,
        .mem_realloc = test_realloc_failing,
    };
>>>>>>> 4090d102

    s_call_ct_malloc = s_call_ct_free = s_call_ct_realloc = 0;

    void *buf = aws_mem_acquire(&test_allocator, 32);
    void *oldbuf = buf;
    memcpy(buf, TEST_PATTERN, 32);

    ASSERT_ERROR(AWS_ERROR_OOM, aws_mem_realloc(&test_allocator, &buf, 32, 64));
    ASSERT_PTR_EQUALS(buf, oldbuf);

    aws_mem_release(&test_allocator, buf);

    return 0;
}

<<<<<<< HEAD
AWS_TEST_CASE(test_realloc_passthrough, s_test_realloc_passthrough_fn)
static int s_test_realloc_passthrough_fn(struct aws_allocator *unused, void *ctx) {
    struct aws_allocator allocator = {
        .mem_acquire = s_test_alloc_acquire, .mem_release = s_test_alloc_release, .mem_realloc = s_test_realloc};
=======
AWS_TEST_CASE(test_realloc_passthrough, test_realloc_passthrough_fn)
static int test_realloc_passthrough_fn(struct aws_allocator *allocator, void *ctx) {
    (void)allocator;
    (void)ctx;

    struct aws_allocator test_allocator = {
        .mem_acquire = test_alloc_acquire,
        .mem_release = test_alloc_release,
        .mem_realloc = test_realloc,
    };
>>>>>>> 4090d102

    s_call_ct_malloc = s_call_ct_free = s_call_ct_realloc = 0;

    void *buf = aws_mem_acquire(&test_allocator, 32);
    void *oldbuf = buf;
    memcpy(buf, TEST_PATTERN, 32);

<<<<<<< HEAD
    ASSERT_SUCCESS(aws_mem_realloc(&allocator, &buf, 32, 64));
    ASSERT_INT_EQUALS(memcmp(buf, TEST_PATTERN, 32), 0);
    ASSERT_INT_EQUALS(s_reported_oldsize, 32);
    ASSERT_INT_EQUALS(s_original_size, 32);
    ASSERT_INT_EQUALS(s_call_ct_malloc, 1);
    ASSERT_INT_EQUALS(s_call_ct_free, 0);
=======
    ASSERT_SUCCESS(aws_mem_realloc(&test_allocator, &buf, 32, 64));
    ASSERT_INT_EQUALS(memcmp(buf, testpattern, 32), 0);
    ASSERT_INT_EQUALS(reported_oldsize, 32);
    ASSERT_INT_EQUALS(original_size, 32);
    ASSERT_INT_EQUALS(call_ct_malloc, 1);
    ASSERT_INT_EQUALS(call_ct_free, 0);
>>>>>>> 4090d102
    ASSERT_FALSE(buf == oldbuf);

    aws_mem_release(&test_allocator, buf);

    return 0;
}

AWS_TEST_CASE(test_cf_allocator_wrapper, s_test_cf_allocator_wrapper_fn)

<<<<<<< HEAD
static int s_test_cf_allocator_wrapper_fn(struct aws_allocator *alloc, void *ctx) {
=======
static int test_cf_allocator_wrapper_fn(struct aws_allocator *allocator, void *ctx) {
    (void)allocator;
    (void)ctx;
>>>>>>> 4090d102

#ifdef __MACH__
    CFAllocatorRef cf_allocator = aws_wrapped_cf_allocator_new(allocator);
    ASSERT_NOT_NULL(cf_allocator);
    char test_prefix[] = "test_string";
    CFStringRef test_str = CFStringCreateWithCString(cf_allocator, test_prefix, kCFStringEncodingUTF8);

    ASSERT_NOT_NULL(test_str);
    ASSERT_BIN_ARRAYS_EQUALS(
        test_prefix,
        sizeof(test_prefix) - 1,
        CFStringGetCStringPtr(test_str, kCFStringEncodingUTF8),
        CFStringGetLength(test_str));

    CFRelease(test_str);
    aws_wrapped_cf_allocator_destroy(cf_allocator);
#endif

    return 0;
}<|MERGE_RESOLUTION|>--- conflicted
+++ resolved
@@ -23,19 +23,12 @@
 
 static size_t s_alloc_counter, s_alloc_total_size, s_call_ct_malloc, s_call_ct_free, s_call_ct_realloc;
 
-<<<<<<< HEAD
 static void *s_test_alloc_acquire(struct aws_allocator *allocator, size_t size) {
+    (void)allocator;
+
     s_alloc_counter++;
     s_call_ct_malloc++;
     s_alloc_total_size += size;
-=======
-static void *test_alloc_acquire(struct aws_allocator *allocator, size_t size) {
-    (void)allocator;
-
-    alloc_counter++;
-    call_ct_malloc++;
-    alloc_total_size += size;
->>>>>>> 4090d102
 
     uint8_t *buf = malloc(size + 16);
     *(size_t *)buf = size;
@@ -43,13 +36,9 @@
     return buf;
 }
 
-<<<<<<< HEAD
 static void s_test_alloc_release(struct aws_allocator *allocator, void *ptr) {
-=======
-static void test_alloc_release(struct aws_allocator *allocator, void *ptr) {
-    (void)allocator;
-
->>>>>>> 4090d102
+    (void)allocator;
+
     uint8_t *buf = ptr;
     s_call_ct_free++;
 
@@ -63,13 +52,9 @@
 
 static size_t s_original_size, s_reported_oldsize;
 
-<<<<<<< HEAD
 static void *s_test_realloc(struct aws_allocator *allocator, void *ptr, size_t oldsize, size_t newsize) {
-=======
-static void *test_realloc(struct aws_allocator *allocator, void *ptr, size_t oldsize, size_t newsize) {
-    (void)allocator;
-
->>>>>>> 4090d102
+    (void)allocator;
+
     uint8_t *buf = ptr;
     buf -= 16;
     s_call_ct_realloc++;
@@ -79,14 +64,9 @@
 
     /* Always pick a new pointer for test purposes */
     void *newbuf = malloc(newsize);
-<<<<<<< HEAD
-    if (!newbuf)
-        abort();
-=======
     if (!newbuf) {
         abort();
     }
->>>>>>> 4090d102
 
     memcpy(newbuf, buf, 16 + (oldsize > newsize ? newsize : oldsize));
     free(buf);
@@ -98,31 +78,13 @@
     return buf + 16;
 }
 
-<<<<<<< HEAD
 static void *s_test_malloc_failing(struct aws_allocator *allocator, size_t size) {
-    return NULL;
-}
-
-static void *s_test_realloc_failing(struct aws_allocator *allocator, void *ptr, size_t oldsize, size_t newsize) {
-    return NULL;
-}
-
-static const uint8_t TEST_PATTERN[32] = {0xa5, 0x41, 0xcb, 0xe7, 0x00, 0x19, 0xd9, 0xf3, 0x60, 0x4a, 0x2b,
-                                         0x68, 0x55, 0x46, 0xb7, 0xe0, 0x74, 0x91, 0x2a, 0xbe, 0x5e, 0x41,
-                                         0x06, 0x39, 0x02, 0x02, 0xf6, 0x79, 0x1c, 0x4a, 0x08, 0xa9};
-
-AWS_TEST_CASE(test_realloc_fallback, s_test_realloc_fallback_fn)
-static int s_test_realloc_fallback_fn(struct aws_allocator *unused, void *ctx) {
-    struct aws_allocator allocator = {
-        .mem_acquire = s_test_alloc_acquire, .mem_release = s_test_alloc_release, .mem_realloc = NULL};
-=======
-static void *test_malloc_failing(struct aws_allocator *allocator, size_t size) {
     (void)allocator;
     (void)size;
     return NULL;
 }
 
-static void *test_realloc_failing(struct aws_allocator *allocator, void *ptr, size_t oldsize, size_t newsize) {
+static void *s_test_realloc_failing(struct aws_allocator *allocator, void *ptr, size_t oldsize, size_t newsize) {
     (void)allocator;
     (void)ptr;
     (void)oldsize;
@@ -130,43 +92,32 @@
     return NULL;
 }
 
-static const uint8_t testpattern[32] = {0xa5, 0x41, 0xcb, 0xe7, 0x00, 0x19, 0xd9, 0xf3, 0x60, 0x4a, 0x2b,
-                                        0x68, 0x55, 0x46, 0xb7, 0xe0, 0x74, 0x91, 0x2a, 0xbe, 0x5e, 0x41,
-                                        0x06, 0x39, 0x02, 0x02, 0xf6, 0x79, 0x1c, 0x4a, 0x08, 0xa9};
-
-AWS_TEST_CASE(test_realloc_fallback, test_realloc_fallback_fn)
-static int test_realloc_fallback_fn(struct aws_allocator *allocator, void *ctx) {
-    (void)allocator;
-    (void)ctx;
-
-    struct aws_allocator test_allocator = {
-        .mem_acquire = test_alloc_acquire,
-        .mem_release = test_alloc_release,
+static const uint8_t TEST_PATTERN[32] = {0xa5, 0x41, 0xcb, 0xe7, 0x00, 0x19, 0xd9, 0xf3, 0x60, 0x4a, 0x2b,
+                                         0x68, 0x55, 0x46, 0xb7, 0xe0, 0x74, 0x91, 0x2a, 0xbe, 0x5e, 0x41,
+                                         0x06, 0x39, 0x02, 0x02, 0xf6, 0x79, 0x1c, 0x4a, 0x08, 0xa9};
+
+AWS_TEST_CASE(test_realloc_fallback, s_test_realloc_fallback_fn)
+static int s_test_realloc_fallback_fn(struct aws_allocator *allocator, void *ctx) {
+    (void)allocator;
+    (void)ctx;
+
+    struct aws_allocator test_allocator = {
+        .mem_acquire = s_test_alloc_acquire,
+        .mem_release = s_test_alloc_release,
         .mem_realloc = NULL,
     };
->>>>>>> 4090d102
-
-    s_call_ct_malloc = s_call_ct_free = s_call_ct_realloc = 0;
-
-    void *buf = aws_mem_acquire(&test_allocator, 32);
-    void *oldbuf = buf;
-<<<<<<< HEAD
+
+    s_call_ct_malloc = s_call_ct_free = s_call_ct_realloc = 0;
+
+    void *buf = aws_mem_acquire(&test_allocator, 32);
+    void *oldbuf = buf;
     memcpy(buf, TEST_PATTERN, 32);
-    ASSERT_SUCCESS(aws_mem_realloc(&allocator, &buf, 32, 64));
+    ASSERT_SUCCESS(aws_mem_realloc(&test_allocator, &buf, 32, 64));
     ASSERT_INT_EQUALS(s_call_ct_malloc, 2);
     ASSERT_INT_EQUALS(s_call_ct_free, 1);
     ASSERT_INT_EQUALS(s_alloc_counter, 1);
     ASSERT_INT_EQUALS(s_alloc_total_size, 64);
     ASSERT_INT_EQUALS(memcmp(buf, TEST_PATTERN, 32), 0);
-=======
-    memcpy(buf, testpattern, 32);
-    ASSERT_SUCCESS(aws_mem_realloc(&test_allocator, &buf, 32, 64));
-    ASSERT_INT_EQUALS(call_ct_malloc, 2);
-    ASSERT_INT_EQUALS(call_ct_free, 1);
-    ASSERT_INT_EQUALS(alloc_counter, 1);
-    ASSERT_INT_EQUALS(alloc_total_size, 64);
-    ASSERT_INT_EQUALS(memcmp(buf, testpattern, 32), 0);
->>>>>>> 4090d102
     ASSERT_FALSE(buf == oldbuf);
 
     aws_mem_release(&test_allocator, buf);
@@ -174,41 +125,25 @@
     return 0;
 }
 
-<<<<<<< HEAD
 AWS_TEST_CASE(test_realloc_fallback_oom, s_test_realloc_fallback_oom_fn)
-static int s_test_realloc_fallback_oom_fn(struct aws_allocator *unused, void *ctx) {
-    struct aws_allocator allocator = {
-        .mem_acquire = s_test_alloc_acquire, .mem_release = s_test_alloc_release, .mem_realloc = NULL};
-
-    s_call_ct_malloc = s_call_ct_free = s_call_ct_realloc = 0;
-    void *buf = aws_mem_acquire(&allocator, 32);
-    void *oldbuf = buf;
-
-    allocator.mem_acquire = s_test_malloc_failing;
-
-    ASSERT_ERROR(AWS_ERROR_OOM, aws_mem_realloc(&allocator, &buf, 32, 64));
+static int s_test_realloc_fallback_oom_fn(struct aws_allocator *allocator, void *ctx) {
+    (void)allocator;
+    (void)ctx;
+
+    struct aws_allocator test_allocator = {
+        .mem_acquire = s_test_alloc_acquire,
+        .mem_release = s_test_alloc_release,
+        .mem_realloc = NULL,
+    };
+
+    s_call_ct_malloc = s_call_ct_free = s_call_ct_realloc = 0;
+    void *buf = aws_mem_acquire(&test_allocator, 32);
+    void *oldbuf = buf;
+
+    test_allocator.mem_acquire = s_test_malloc_failing;
+
+    ASSERT_ERROR(AWS_ERROR_OOM, aws_mem_realloc(&test_allocator, &buf, 32, 64));
     ASSERT_INT_EQUALS(s_call_ct_free, 0);
-=======
-AWS_TEST_CASE(test_realloc_fallback_oom, test_realloc_fallback_oom_fn)
-static int test_realloc_fallback_oom_fn(struct aws_allocator *allocator, void *ctx) {
-    (void)allocator;
-    (void)ctx;
-
-    struct aws_allocator test_allocator = {
-        .mem_acquire = test_alloc_acquire,
-        .mem_release = test_alloc_release,
-        .mem_realloc = NULL,
-    };
-
-    call_ct_malloc = call_ct_free = call_ct_realloc = 0;
-    void *buf = aws_mem_acquire(&test_allocator, 32);
-    void *oldbuf = buf;
-
-    test_allocator.mem_acquire = test_malloc_failing;
-
-    ASSERT_ERROR(AWS_ERROR_OOM, aws_mem_realloc(&test_allocator, &buf, 32, 64));
-    ASSERT_INT_EQUALS(call_ct_free, 0);
->>>>>>> 4090d102
     ASSERT_PTR_EQUALS(buf, oldbuf);
 
     aws_mem_release(&test_allocator, buf);
@@ -216,24 +151,16 @@
     return 0;
 }
 
-<<<<<<< HEAD
 AWS_TEST_CASE(test_realloc_passthrough_oom, s_test_realloc_passthrough_oom_fn)
-static int s_test_realloc_passthrough_oom_fn(struct aws_allocator *unused, void *ctx) {
-    struct aws_allocator allocator = {.mem_acquire = s_test_alloc_acquire,
-                                      .mem_release = s_test_alloc_release,
-                                      .mem_realloc = s_test_realloc_failing};
-=======
-AWS_TEST_CASE(test_realloc_passthrough_oom, test_realloc_passthrough_oom_fn)
-static int test_realloc_passthrough_oom_fn(struct aws_allocator *allocator, void *ctx) {
-    (void)allocator;
-    (void)ctx;
-
-    struct aws_allocator test_allocator = {
-        .mem_acquire = test_alloc_acquire,
-        .mem_release = test_alloc_release,
-        .mem_realloc = test_realloc_failing,
-    };
->>>>>>> 4090d102
+static int s_test_realloc_passthrough_oom_fn(struct aws_allocator *allocator, void *ctx) {
+    (void)allocator;
+    (void)ctx;
+
+    struct aws_allocator test_allocator = {
+        .mem_acquire = s_test_alloc_acquire,
+        .mem_release = s_test_alloc_release,
+        .mem_realloc = s_test_realloc_failing,
+    };
 
     s_call_ct_malloc = s_call_ct_free = s_call_ct_realloc = 0;
 
@@ -249,23 +176,16 @@
     return 0;
 }
 
-<<<<<<< HEAD
 AWS_TEST_CASE(test_realloc_passthrough, s_test_realloc_passthrough_fn)
-static int s_test_realloc_passthrough_fn(struct aws_allocator *unused, void *ctx) {
-    struct aws_allocator allocator = {
-        .mem_acquire = s_test_alloc_acquire, .mem_release = s_test_alloc_release, .mem_realloc = s_test_realloc};
-=======
-AWS_TEST_CASE(test_realloc_passthrough, test_realloc_passthrough_fn)
-static int test_realloc_passthrough_fn(struct aws_allocator *allocator, void *ctx) {
-    (void)allocator;
-    (void)ctx;
-
-    struct aws_allocator test_allocator = {
-        .mem_acquire = test_alloc_acquire,
-        .mem_release = test_alloc_release,
-        .mem_realloc = test_realloc,
-    };
->>>>>>> 4090d102
+static int s_test_realloc_passthrough_fn(struct aws_allocator *allocator, void *ctx) {
+    (void)allocator;
+    (void)ctx;
+
+    struct aws_allocator test_allocator = {
+        .mem_acquire = s_test_alloc_acquire,
+        .mem_release = s_test_alloc_release,
+        .mem_realloc = s_test_realloc,
+    };
 
     s_call_ct_malloc = s_call_ct_free = s_call_ct_realloc = 0;
 
@@ -273,21 +193,12 @@
     void *oldbuf = buf;
     memcpy(buf, TEST_PATTERN, 32);
 
-<<<<<<< HEAD
-    ASSERT_SUCCESS(aws_mem_realloc(&allocator, &buf, 32, 64));
+    ASSERT_SUCCESS(aws_mem_realloc(&test_allocator, &buf, 32, 64));
     ASSERT_INT_EQUALS(memcmp(buf, TEST_PATTERN, 32), 0);
     ASSERT_INT_EQUALS(s_reported_oldsize, 32);
     ASSERT_INT_EQUALS(s_original_size, 32);
     ASSERT_INT_EQUALS(s_call_ct_malloc, 1);
     ASSERT_INT_EQUALS(s_call_ct_free, 0);
-=======
-    ASSERT_SUCCESS(aws_mem_realloc(&test_allocator, &buf, 32, 64));
-    ASSERT_INT_EQUALS(memcmp(buf, testpattern, 32), 0);
-    ASSERT_INT_EQUALS(reported_oldsize, 32);
-    ASSERT_INT_EQUALS(original_size, 32);
-    ASSERT_INT_EQUALS(call_ct_malloc, 1);
-    ASSERT_INT_EQUALS(call_ct_free, 0);
->>>>>>> 4090d102
     ASSERT_FALSE(buf == oldbuf);
 
     aws_mem_release(&test_allocator, buf);
@@ -297,13 +208,9 @@
 
 AWS_TEST_CASE(test_cf_allocator_wrapper, s_test_cf_allocator_wrapper_fn)
 
-<<<<<<< HEAD
-static int s_test_cf_allocator_wrapper_fn(struct aws_allocator *alloc, void *ctx) {
-=======
-static int test_cf_allocator_wrapper_fn(struct aws_allocator *allocator, void *ctx) {
-    (void)allocator;
-    (void)ctx;
->>>>>>> 4090d102
+static int s_test_cf_allocator_wrapper_fn(struct aws_allocator *allocator, void *ctx) {
+    (void)allocator;
+    (void)ctx;
 
 #ifdef __MACH__
     CFAllocatorRef cf_allocator = aws_wrapped_cf_allocator_new(allocator);
