--- conflicted
+++ resolved
@@ -18,14 +18,10 @@
 #include <aws/common/thread.h>
 #include <aws/testing/aws_test_harness.h>
 
-<<<<<<< HEAD
 static int s_test_rw_lock_acquire_release(struct aws_allocator *allocator, void *ctx) {
-=======
-static int test_rw_lock_acquire_release(struct aws_allocator *allocator, void *ctx) {
     (void)allocator;
     (void)ctx;
 
->>>>>>> 4090d102
     struct aws_rw_lock rw_lock;
     aws_rw_lock_init(&rw_lock);
 
@@ -76,12 +72,8 @@
     }
 }
 
-<<<<<<< HEAD
 static int s_test_rw_lock_is_actually_rw_lock(struct aws_allocator *allocator, void *ctx) {
-=======
-static int test_rw_lock_is_actually_rw_lock(struct aws_allocator *allocator, void *ctx) {
     (void)ctx;
->>>>>>> 4090d102
 
     struct thread_rw_lock_data rw_lock_data = {
         .counter = 0,
@@ -94,11 +86,7 @@
     struct aws_thread thread;
     aws_thread_init(&thread, allocator);
     ASSERT_SUCCESS(
-<<<<<<< HEAD
         aws_thread_launch(&thread, s_rw_lock_thread_fn, &rw_lock_data, 0),
-=======
-        aws_thread_launch(&thread, rw_lock_thread_fn, &rw_lock_data, 0),
->>>>>>> 4090d102
         "thread creation failed with error %d",
         aws_last_error());
     int finished = 0;
@@ -140,12 +128,8 @@
     }
 }
 
-<<<<<<< HEAD
 static int s_test_rw_lock_many_readers(struct aws_allocator *allocator, void *ctx) {
-=======
-static int test_rw_lock_many_readers(struct aws_allocator *allocator, void *ctx) {
     (void)ctx;
->>>>>>> 4090d102
 
     struct aws_rw_lock lock;
     aws_rw_lock_init(&lock);
@@ -157,11 +141,7 @@
 
         aws_thread_init(&threads[i], allocator);
         ASSERT_SUCCESS(
-<<<<<<< HEAD
             aws_thread_launch(&threads[i], s_thread_reader_fn, &lock, 0),
-=======
-            aws_thread_launch(&threads[i], thread_reader_fn, &lock, 0),
->>>>>>> 4090d102
             "thread creation failed with error %d",
             aws_last_error());
     }
