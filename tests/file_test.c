--- conflicted
+++ resolved
@@ -441,30 +441,6 @@
 
 AWS_TEST_CASE(test_normalize_windows_directory_separator, s_test_normalize_windows_directory_separator);
 
-<<<<<<< HEAD
-static int s_test_byte_buf_file_read(struct aws_allocator *allocator, void *ctx) {
-    (void)ctx;
-
-    const char *test_string = "This is a message that's going to test a read loop.";
-    struct aws_byte_buf test_buf = aws_byte_buf_from_c_str(test_string);
-    struct aws_string *test_file = aws_string_new_from_c_str(allocator, "test_file.txt");
-    struct aws_string *test_file_mode = aws_string_new_from_c_str(allocator, "w");
-
-    FILE *output_file = aws_fopen("test_file", "w");
-    ASSERT_NOT_NULL(output_file);
-    ASSERT_UINT_EQUALS(test_buf.len, fwrite(test_buf.buffer, 1, test_buf.len, output_file));
-    fclose(output_file);
-
-    struct aws_byte_buf output_buf;
-    AWS_ZERO_STRUCT(output_buf);
-    ASSERT_SUCCESS(aws_byte_buf_init_from_file(&output_buf, allocator, "test_file"));
-    aws_file_delete(test_file);
-    ASSERT_BIN_ARRAYS_EQUALS(test_buf.buffer, test_buf.len, output_buf.buffer, output_buf.len);
-
-    aws_byte_buf_clean_up(&output_buf);
-    aws_string_destroy(test_file_mode);
-    aws_string_destroy(test_file);
-=======
 static int s_check_byte_buf_from_file(const struct aws_byte_buf *buf, struct aws_byte_cursor expected_contents) {
     ASSERT_TRUE(aws_byte_cursor_eq_byte_buf(&expected_contents, buf), "Contents should match");
     ASSERT_TRUE(buf->capacity > buf->len, "Buffer should end with null-terminator");
@@ -561,13 +537,8 @@
     ASSERT_SUCCESS(s_read_special_file(allocator, "/proc/net/tcp"));
     ASSERT_SUCCESS(s_read_special_file(allocator, "/sys/devices/virtual/dmi/id/sys_vendor"));
     ASSERT_SUCCESS(s_read_special_file(allocator, "/dev/null"));
->>>>>>> 0baed281
-
-    return AWS_OP_SUCCESS;
-}
-
-<<<<<<< HEAD
-AWS_TEST_CASE(test_byte_buf_file_read, s_test_byte_buf_file_read);
-=======
-AWS_TEST_CASE(test_byte_buf_init_from_file, s_test_byte_buf_init_from_file)
->>>>>>> 0baed281
+
+    return AWS_OP_SUCCESS;
+}
+
+AWS_TEST_CASE(test_byte_buf_init_from_file, s_test_byte_buf_init_from_file)